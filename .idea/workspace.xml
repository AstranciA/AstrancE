<?xml version="1.0" encoding="UTF-8"?>
<project version="4">
  <component name="AutoImportSettings">
    <option name="autoReloadType" value="ALL" />
  </component>
  <component name="CargoProjects">
    <cargoProject FILE="$PROJECT_DIR$/Cargo.toml">
      <package file="$PROJECT_DIR$/examples/helloworld">
        <enabledFeature name="default" />
      </package>
      <package file="$PROJECT_DIR$/examples/httpclient">
        <enabledFeature name="default" />
      </package>
      <package file="$PROJECT_DIR$/examples/httpserver">
        <enabledFeature name="default" />
      </package>
      <package file="$PROJECT_DIR$/examples/shell">
        <enabledFeature name="default" />
      </package>
      <package file="$PROJECT_DIR$/examples/TCP_test">
        <enabledFeature name="default" />
      </package>
      <package file="$PROJECT_DIR$/api/arceos_api">
        <enabledFeature name="default" />
      </package>
      <package file="$PROJECT_DIR$/api/arceos_posix_api">
        <enabledFeature name="default" />
        <enabledFeature name="pipe" />
        <enabledFeature name="alloc" />
        <enabledFeature name="net" />
        <enabledFeature name="fs" />
        <enabledFeature name="fd" />
        <enabledFeature name="axfs_devfs" />
        <enabledFeature name="uspace" />
      </package>
      <package file="$PROJECT_DIR$/modules/axalloc">
        <enabledFeature name="tlsf" />
        <enabledFeature name="default" />
      </package>
      <package file="$PROJECT_DIR$/modules/axconfig">
        <enabledFeature name="default" />
      </package>
      <package file="$PROJECT_DIR$/modules/axdisplay">
        <enabledFeature name="default" />
      </package>
      <package file="$PROJECT_DIR$/modules/axdma">
        <enabledFeature name="default" />
      </package>
      <package file="$PROJECT_DIR$/modules/axdriver">
        <enabledFeature name="ramdisk" />
        <enabledFeature name="axdriver_virtio" />
        <enabledFeature name="axdriver_block" />
        <enabledFeature name="default" />
        <enabledFeature name="virtio" />
        <enabledFeature name="virtio-net" />
        <enabledFeature name="axdriver_net" />
        <enabledFeature name="block" />
        <enabledFeature name="virtio-blk" />
        <enabledFeature name="net" />
        <enabledFeature name="bus-pci" />
      </package>
      <package file="$PROJECT_DIR$/api/axfeat">
        <enabledFeature name="default" />
        <enabledFeature name="multitask" />
        <enabledFeature name="axalloc" />
        <enabledFeature name="axdriver" />
        <enabledFeature name="axsync" />
        <enabledFeature name="irq" />
        <enabledFeature name="paging" />
        <enabledFeature name="axtask" />
        <enabledFeature name="alloc" />
        <enabledFeature name="net" />
        <enabledFeature name="fs" />
        <enabledFeature name="tls" />
      </package>
      <package file="$PROJECT_DIR$/modules/axfs">
        <enabledFeature name="default" />
        <enabledFeature name="devfs" />
        <enabledFeature name="lwext4_rs" />
        <enabledFeature name="sysfs" />
        <enabledFeature name="procfs" />
        <enabledFeature name="fatfs" />
        <enabledFeature name="ramfs" />
        <enabledFeature name="dyn" />
      </package>
      <package file="$PROJECT_DIR$/crates/axfs_crates/axfs_devfs">
        <enabledFeature name="default" />
      </package>
      <package file="$PROJECT_DIR$/crates/axfs_crates/axfs_ramfs">
        <enabledFeature name="default" />
      </package>
      <package file="$PROJECT_DIR$/crates/axfs_crates/axfs_vfs">
        <enabledFeature name="default" />
      </package>
      <package file="$PROJECT_DIR$/modules/axhal">
        <enabledFeature name="fp_simd" />
        <enabledFeature name="irq" />
        <enabledFeature name="default" />
        <enabledFeature name="paging" />
        <enabledFeature name="page_table_multiarch" />
        <enabledFeature name="axalloc" />
        <enabledFeature name="uspace" />
      </package>
      <package file="$PROJECT_DIR$/ulib/axlibc">
        <enabledFeature name="default" />
      </package>
      <package file="$PROJECT_DIR$/modules/axlog">
        <enabledFeature name="default" />
      </package>
      <package file="$PROJECT_DIR$/modules/axmm">
        <enabledFeature name="default" />
      </package>
      <package file="$PROJECT_DIR$/ulib/axmono">
        <enabledFeature name="mm" />
        <enabledFeature name="axns" />
        <enabledFeature name="default" />
        <enabledFeature name="process" />
        <enabledFeature name="irq" />
        <enabledFeature name="axmm" />
        <enabledFeature name="axtask" />
        <enabledFeature name="syscalls" />
      </package>
      <package file="$PROJECT_DIR$/modules/axnet">
        <enabledFeature name="smoltcp" />
        <enabledFeature name="default" />
      </package>
      <package file="$PROJECT_DIR$/modules/axns">
        <enabledFeature name="default" />
      </package>
      <package file="$PROJECT_DIR$/modules/axruntime">
        <enabledFeature name="multitask" />
        <enabledFeature name="axdriver" />
        <enabledFeature name="percpu" />
        <enabledFeature name="axfs" />
        <enabledFeature name="axnet" />
        <enabledFeature name="irq" />
        <enabledFeature name="paging" />
        <enabledFeature name="axtask" />
        <enabledFeature name="fs" />
        <enabledFeature name="kernel_guard" />
        <enabledFeature name="default" />
        <enabledFeature name="axalloc" />
        <enabledFeature name="axmm" />
        <enabledFeature name="alloc" />
        <enabledFeature name="net" />
      </package>
      <package file="$PROJECT_DIR$/modules/axsignal">
        <enabledFeature name="default" />
      </package>
      <package file="$PROJECT_DIR$/ulib/axstd">
        <enabledFeature name="default" />
      </package>
      <package file="$PROJECT_DIR$/modules/axsync">
        <enabledFeature name="default" />
        <enabledFeature name="multitask" />
      </package>
      <package file="$PROJECT_DIR$/modules/axsyscall">
        <enabledFeature name="default" />
        <enabledFeature name="pipe" />
        <enabledFeature name="fs" />
        <enabledFeature name="fd" />
        <enabledFeature name="multitask" />
      </package>
      <package file="$PROJECT_DIR$/modules/axtask">
        <enabledFeature name="default" />
        <enabledFeature name="multitask" />
        <enabledFeature name="test" />
        <enabledFeature name="irq" />
        <enabledFeature name="sched_rr" />
        <enabledFeature name="preempt" />
        <enabledFeature name="kernel_guard" />
      </package>
      <package file="$PROJECT_DIR$/crates/lwext4_rust">
        <enabledFeature name="default" />
      </package>
      <package file="$PROJECT_DIR$/crates/axmm_crates/memory_addr">
        <enabledFeature name="RAII" />
        <enabledFeature name="default" />
      </package>
      <package file="$PROJECT_DIR$/crates/axmm_crates/memory_set">
        <enabledFeature name="RAII" />
        <enabledFeature name="default" />
      </package>
      <package file="$PROJECT_DIR$/crates/page_table_multiarch/page_table_entry">
        <enabledFeature name="default" />
        <enabledFeature name="COW" />
      </package>
      <package file="$PROJECT_DIR$/crates/page_table_multiarch/page_table_multiarch">
        <enabledFeature name="default" />
      </package>
    </cargoProject>
    <cargoProject FILE="$PROJECT_DIR$/crates/axfs_crates/Cargo.toml">
      <package file="$PROJECT_DIR$/crates/axfs_crates/axfs_devfs">
        <enabledFeature name="default" />
      </package>
      <package file="$PROJECT_DIR$/crates/axfs_crates/axfs_ramfs">
        <enabledFeature name="default" />
      </package>
      <package file="$PROJECT_DIR$/crates/axfs_crates/axfs_vfs">
        <enabledFeature name="default" />
      </package>
    </cargoProject>
  </component>
  <component name="ChangeListManager">
<<<<<<< HEAD
    <list default="true" id="7c2d0aa3-ed80-457d-a6b3-f7e100db3c2a" name="Changes" comment="mmap first">
      <change beforePath="$PROJECT_DIR$/.idea/workspace.xml" beforeDir="false" afterPath="$PROJECT_DIR$/.idea/workspace.xml" afterDir="false" />
      <change beforePath="$PROJECT_DIR$/crates/axfs_crates" beforeDir="false" afterPath="$PROJECT_DIR$/crates/axfs_crates" afterDir="false" />
=======
    <list default="true" id="7c2d0aa3-ed80-457d-a6b3-f7e100db3c2a" name="Changes" comment="lua support">
      <change beforePath="$PROJECT_DIR$/.idea/workspace.xml" beforeDir="false" afterPath="$PROJECT_DIR$/.idea/workspace.xml" afterDir="false" />
      <change beforePath="$PROJECT_DIR$/api/arceos_posix_api/src/imp/fs.rs" beforeDir="false" afterPath="$PROJECT_DIR$/api/arceos_posix_api/src/imp/fs.rs" afterDir="false" />
>>>>>>> e3fe8e28
      <change beforePath="$PROJECT_DIR$/crates/lwext4_rust" beforeDir="false" afterPath="$PROJECT_DIR$/crates/lwext4_rust" afterDir="false" />
      <change beforePath="$PROJECT_DIR$/crates/lwext4_rust/c/lwext4" beforeDir="false" afterPath="$PROJECT_DIR$/crates/lwext4_rust/c/lwext4" afterDir="false" />
      <change beforePath="$PROJECT_DIR$/crates/lwext4_rust/c/lwext4/CMakeLists.txt" beforeDir="false" afterPath="$PROJECT_DIR$/crates/lwext4_rust/c/lwext4/CMakeLists.txt" afterDir="false" />
      <change beforePath="$PROJECT_DIR$/crates/lwext4_rust/c/lwext4/Makefile" beforeDir="false" afterPath="$PROJECT_DIR$/crates/lwext4_rust/c/lwext4/Makefile" afterDir="false" />
      <change beforePath="$PROJECT_DIR$/crates/lwext4_rust/c/lwext4/src/CMakeLists.txt" beforeDir="false" afterPath="$PROJECT_DIR$/crates/lwext4_rust/c/lwext4/src/CMakeLists.txt" afterDir="false" />
<<<<<<< HEAD
=======
      <change beforePath="$PROJECT_DIR$/modules/axfs/src/fops.rs" beforeDir="false" afterPath="$PROJECT_DIR$/modules/axfs/src/fops.rs" afterDir="false" />
      <change beforePath="$PROJECT_DIR$/ulib/axmono/src/syscall/mm.rs" beforeDir="false" afterPath="$PROJECT_DIR$/ulib/axmono/src/syscall/mm.rs" afterDir="false" />
      <change beforePath="$PROJECT_DIR$/ulib/axmono/src/task/process.rs" beforeDir="false" afterPath="$PROJECT_DIR$/ulib/axmono/src/task/process.rs" afterDir="false" />
>>>>>>> e3fe8e28
    </list>
    <option name="SHOW_DIALOG" value="false" />
    <option name="HIGHLIGHT_CONFLICTS" value="true" />
    <option name="HIGHLIGHT_NON_ACTIVE_CHANGELIST" value="false" />
    <option name="LAST_RESOLUTION" value="IGNORE" />
  </component>
  <component name="ExecutionTargetManager" SELECTED_TARGET="RsBuildProfile:test" />
  <component name="FileTemplateManagerImpl">
    <option name="RECENT_TEMPLATES">
      <list>
        <option value="Rust File" />
      </list>
    </option>
  </component>
  <component name="Git.Settings">
    <option name="RECENT_GIT_ROOT_PATH" value="$PROJECT_DIR$" />
    <option name="RESET_MODE" value="HARD" />
    <option name="ROOT_SYNC" value="DONT_SYNC" />
  </component>
  <component name="GitHubPullRequestSearchHistory">{
  &quot;lastFilter&quot;: {
    &quot;state&quot;: &quot;OPEN&quot;,
    &quot;assignee&quot;: &quot;MukioXun&quot;
  }
}</component>
  <component name="GithubPullRequestsUISettings">{
  &quot;selectedUrlAndAccountId&quot;: {
    &quot;url&quot;: &quot;https://github.com/LEOibyug/AstrancE.git&quot;,
    &quot;accountId&quot;: &quot;b8310bd9-d15b-4168-9f82-542a2e619b11&quot;
  }
}</component>
  <component name="MacroExpansionManager">
    <option name="directoryName" value="DajqZso8" />
  </component>
  <component name="ProblemsViewState">
    <option name="selectedTabId" value="ProjectErrors" />
  </component>
  <component name="ProjectColorInfo">{
  &quot;associatedIndex&quot;: 2
}</component>
  <component name="ProjectId" id="2uLzxLJBHEfUP17HllVl1xXPOD3" />
  <component name="ProjectViewState">
    <option name="hideEmptyMiddlePackages" value="true" />
    <option name="showLibraryContents" value="true" />
  </component>
  <component name="PropertiesComponent">{
  &quot;keyToString&quot;: {
    &quot;Cargo.Test test::write (2).executor&quot;: &quot;Run&quot;,
    &quot;Cargo.Test test::write (3).executor&quot;: &quot;Run&quot;,
    &quot;Cargo.Test test::write.executor&quot;: &quot;Run&quot;,
    &quot;ModuleVcsDetector.initialDetectionPerformed&quot;: &quot;true&quot;,
    &quot;RunOnceActivity.ShowReadmeOnStart&quot;: &quot;true&quot;,
    &quot;RunOnceActivity.git.unshallow&quot;: &quot;true&quot;,
    &quot;RunOnceActivity.rust.reset.selective.auto.import&quot;: &quot;true&quot;,
    &quot;Shell Script.RUN.executor&quot;: &quot;Run&quot;,
    &quot;Shell Script.TRACE.executor&quot;: &quot;Run&quot;,
    &quot;deletionFromPopupRequiresConfirmation&quot;: &quot;false&quot;,
    &quot;git-widget-placeholder&quot;: &quot;main&quot;,
    &quot;last_opened_file_path&quot;: &quot;/root/App_oscomp&quot;,
    &quot;node.js.detected.package.eslint&quot;: &quot;true&quot;,
    &quot;node.js.detected.package.tslint&quot;: &quot;true&quot;,
    &quot;node.js.selected.package.eslint&quot;: &quot;(autodetect)&quot;,
    &quot;node.js.selected.package.tslint&quot;: &quot;(autodetect)&quot;,
    &quot;nodejs_package_manager_path&quot;: &quot;npm&quot;,
    &quot;org.rust.cargo.project.model.PROJECT_DISCOVERY&quot;: &quot;true&quot;,
    &quot;org.rust.cargo.project.model.impl.CargoExternalSystemProjectAware.subscribe.first.balloon&quot;: &quot;&quot;,
    &quot;org.rust.disableDetachedFileInspection/root/AstrancE/modules/axsyscall/src/mod.rs&quot;: &quot;true&quot;,
    &quot;org.rust.first.attach.projects&quot;: &quot;true&quot;,
    &quot;org.rust.hideNoCargoProjectNotifications/root/AstrancE/crates/axfs_vfs/src/structs.rs&quot;: &quot;true&quot;,
    &quot;run.code.analysis.last.selected.profile&quot;: &quot;pProject Default&quot;,
    &quot;settings.editor.selected.configurable&quot;: &quot;project.propVCSSupport.DirectoryMappings&quot;,
    &quot;vue.rearranger.settings.migration&quot;: &quot;true&quot;
  }
}</component>
  <component name="RdControllerToolWindowsLayoutState" isNewUi="true">
    <layout>
      <window_info id="Bookmarks" side_tool="true" />
      <window_info id="Merge Requests" />
      <window_info id="Backup and Sync History" />
      <window_info id="Commit_Guest" show_stripe_button="false" />
<<<<<<< HEAD
      <window_info active="true" content_ui="combo" id="Project" order="0" sideWeight="0.87625" visible="true" weight="0.21191406" />
      <window_info id="Commit" order="1" weight="0.21191406" />
      <window_info id="Structure" order="2" sideWeight="0.12375" side_tool="true" weight="0.12050781" />
      <window_info id="Pull Requests" order="3" weight="0.16425215" />
      <window_info id="VcsChanges" order="4" weight="0.26542968" />
=======
      <window_info active="true" content_ui="combo" id="Project" order="0" sideWeight="0.5015174" visible="true" weight="0.32925558" />
      <window_info id="Commit" order="1" weight="0.32925558" />
      <window_info id="Structure" order="2" sideWeight="0.49848253" side_tool="true" weight="0.23815721" />
      <window_info id="Pull Requests" order="3" weight="0.18922436" />
>>>>>>> e3fe8e28
      <window_info anchor="bottom" id="NextEditPredictionSettingsToolwindow" />
      <window_info anchor="bottom" id="Database Changes" />
      <window_info anchor="bottom" id="TypeScript" />
      <window_info anchor="bottom" id="Debug" />
      <window_info anchor="bottom" id="File Transfer" />
<<<<<<< HEAD
      <window_info anchor="bottom" id="Services" order="0" weight="0.1914524" />
      <window_info anchor="bottom" id="Version Control" order="1" weight="0.53484195" />
      <window_info anchor="bottom" id="Problems" order="2" />
      <window_info anchor="bottom" id="Problems View" order="3" weight="0.46013135" />
      <window_info active="true" anchor="bottom" id="Terminal" order="4" visible="true" weight="0.1950431" />
      <window_info anchor="bottom" id="Find" order="5" weight="0.63685346" />
      <window_info anchor="bottom" id="Build" order="6" weight="0.14474976" />
      <window_info anchor="bottom" id="Run" order="7" weight="0.6487051" />
      <window_info anchor="bottom" id="Messages" order="8" weight="0.33113274" />
      <window_info anchor="bottom" id="TODO" order="9" weight="0.33113274" />
=======
      <window_info anchor="bottom" id="Terminal" order="0" />
      <window_info anchor="bottom" id="Services" order="1" weight="0.34898353" />
      <window_info active="true" anchor="bottom" x="81" y="557" width="1839" height="331" id="Version Control" order="2" visible="true" weight="0.16892546" />
      <window_info anchor="bottom" id="Problems" order="3" />
      <window_info anchor="bottom" id="Problems View" order="4" weight="0.36640853" />
      <window_info anchor="bottom" id="Find" order="5" weight="0.28702807" />
      <window_info anchor="bottom" id="Build" order="6" weight="0.39351404" />
      <window_info anchor="bottom" id="Run" order="7" weight="0.48063892" />
>>>>>>> e3fe8e28
      <window_info anchor="right" id="PR AI Assistant" />
      <window_info anchor="right" id="Notifications" order="0" weight="0.32977617" />
      <window_info anchor="right" id="AIAssistant" order="1" weight="0.32977617" />
      <window_info anchor="right" id="Database" order="2" weight="0.32977617" />
      <window_info anchor="right" id="Gradle" order="3" weight="0.25" />
      <window_info anchor="right" id="Maven" order="4" weight="0.25" />
      <window_info anchor="right" id="Cargo" order="5" weight="0.2" />
      <window_info anchor="right" id="RustCargo" order="6" weight="0.33011132" />
      <window_info anchor="right" id="Coverage" order="7" side_tool="true" weight="0.32977617" />
      <window_info anchor="right" id="Hierarchy" order="8" weight="0.32977617" />
      <window_info anchor="right" id="documentation.v2" order="9" side_tool="true" weight="0.3298828" />
    </layout>
  </component>
  <component name="RecentsManager">
    <key name="MoveFile.RECENT_KEYS">
      <recent name="$PROJECT_DIR$" />
      <recent name="$PROJECT_DIR$/modules/axsyscall" />
      <recent name="$PROJECT_DIR$/modules" />
    </key>
  </component>
  <component name="RunManager" selected="Shell Script.RUN">
    <configuration name="RUN" type="ShConfigurationType">
      <option name="SCRIPT_TEXT" value="make build ARCH=riscv64 FEATURES=lwext4_rs,fs BLK=y BUS=mmio &amp;&amp; qemu-system-riscv64 -m 128M -smp 1 -machine virt -bios default -kernel ./App_oscomp_riscv64-qemu-virt.bin -device virtio-blk-device,drive=disk0 -drive id=disk0,if=none,format=raw,file=./testfolder/disk.img -nographic" />
      <option name="INDEPENDENT_SCRIPT_PATH" value="true" />
      <option name="SCRIPT_PATH" value="" />
      <option name="SCRIPT_OPTIONS" value="" />
      <option name="INDEPENDENT_SCRIPT_WORKING_DIRECTORY" value="true" />
      <option name="SCRIPT_WORKING_DIRECTORY" value="$PROJECT_DIR$/../App_oscomp" />
      <option name="INDEPENDENT_INTERPRETER_PATH" value="true" />
      <option name="INTERPRETER_PATH" value="/bin/bash" />
      <option name="INTERPRETER_OPTIONS" value="" />
      <option name="EXECUTE_IN_TERMINAL" value="true" />
      <option name="EXECUTE_SCRIPT_FILE" value="false" />
      <envs />
      <method v="2" />
    </configuration>
    <configuration name="TRACE" type="ShConfigurationType">
      <option name="SCRIPT_TEXT" value="make build ARCH=riscv64 FEATURES=lwext4_rs,fs BLK=y BUS=mmio LOG=trace &amp;&amp; qemu-system-riscv64 -m 128M -smp 1 -machine virt -bios default -kernel ./App_oscomp_riscv64-qemu-virt.bin -device virtio-blk-device,drive=disk0 -drive id=disk0,if=none,format=raw,file=./testfolder/disk.img -nographic" />
      <option name="INDEPENDENT_SCRIPT_PATH" value="true" />
      <option name="SCRIPT_PATH" value="" />
      <option name="SCRIPT_OPTIONS" value="" />
      <option name="INDEPENDENT_SCRIPT_WORKING_DIRECTORY" value="true" />
      <option name="SCRIPT_WORKING_DIRECTORY" value="$PROJECT_DIR$/../App_oscomp" />
      <option name="INDEPENDENT_INTERPRETER_PATH" value="true" />
      <option name="INTERPRETER_PATH" value="/bin/bash" />
      <option name="INTERPRETER_OPTIONS" value="" />
      <option name="EXECUTE_IN_TERMINAL" value="true" />
      <option name="EXECUTE_SCRIPT_FILE" value="false" />
      <envs />
      <method v="2" />
    </configuration>
    <list>
      <item itemvalue="Shell Script.TRACE" />
      <item itemvalue="Shell Script.RUN" />
    </list>
  </component>
  <component name="RustProjectSettings">
    <option name="rustcTarget" value="riscv64gc-unknown-linux-gnu" />
    <option name="toolchainHomeDirectory" value="$PROJECT_DIR$/../.cargo/bin" />
  </component>
  <component name="TaskManager">
    <task active="true" id="Default" summary="Default task">
      <changelist id="7c2d0aa3-ed80-457d-a6b3-f7e100db3c2a" name="Changes" comment="" />
      <created>1742042889401</created>
      <option name="number" value="Default" />
      <option name="presentableId" value="Default" />
      <updated>1742042889401</updated>
      <workItem from="1742042891665" duration="514000" />
      <workItem from="1742043474402" duration="4469000" />
      <workItem from="1742136684927" duration="5048000" />
      <workItem from="1742296527407" duration="6622000" />
      <workItem from="1742310360980" duration="2209000" />
      <workItem from="1742388100039" duration="8031000" />
      <workItem from="1742472028007" duration="1054000" />
      <workItem from="1742473550669" duration="35000" />
      <workItem from="1742473606290" duration="7233000" />
      <workItem from="1742536863696" duration="59000" />
      <workItem from="1742622660475" duration="476000" />
      <workItem from="1742629217270" duration="372000" />
      <workItem from="1742654550182" duration="3906000" />
      <workItem from="1742658489719" duration="6429000" />
      <workItem from="1742706603379" duration="12513000" />
      <workItem from="1742862824537" duration="3489000" />
      <workItem from="1742889737826" duration="4725000" />
      <workItem from="1742897634587" duration="3267000" />
      <workItem from="1742921052388" duration="2386000" />
      <workItem from="1743248599572" duration="703000" />
      <workItem from="1743506175200" duration="2701000" />
      <workItem from="1743603346208" duration="159000" />
      <workItem from="1743603881055" duration="72000" />
      <workItem from="1743604224227" duration="1207000" />
      <workItem from="1743660010972" duration="4972000" />
      <workItem from="1744282757997" duration="3020000" />
      <workItem from="1744286534750" duration="79000" />
      <workItem from="1744433966283" duration="14793000" />
      <workItem from="1744457142784" duration="7906000" />
      <workItem from="1744606930065" duration="14444000" />
      <workItem from="1744648060740" duration="909000" />
      <workItem from="1744717969881" duration="3946000" />
      <workItem from="1744721964591" duration="6517000" />
      <workItem from="1744773530505" duration="1938000" />
      <workItem from="1744775783944" duration="1871000" />
      <workItem from="1744816417516" duration="215000" />
      <workItem from="1744816982644" duration="4921000" />
      <workItem from="1744866329946" duration="3523000" />
      <workItem from="1745133474584" duration="928000" />
      <workItem from="1745165234651" duration="656000" />
      <workItem from="1745394975032" duration="9068000" />
      <workItem from="1748074188287" duration="3689000" />
      <workItem from="1748252146776" duration="10835000" />
      <workItem from="1748349150386" duration="10476000" />
      <workItem from="1748405338632" duration="6447000" />
      <workItem from="1748529820358" duration="6020000" />
    </task>
    <task id="LOCAL-00001" summary="Changes">
      <option name="closed" value="true" />
      <created>1742046140049</created>
      <option name="number" value="00001" />
      <option name="presentableId" value="LOCAL-00001" />
      <option name="project" value="LOCAL" />
      <updated>1742046140049</updated>
    </task>
    <task id="LOCAL-00002" summary="将handler的返回类型改为Result便于错误处理与返回">
      <option name="closed" value="true" />
      <created>1742047892333</created>
      <option name="number" value="00002" />
      <option name="presentableId" value="LOCAL-00002" />
      <option name="project" value="LOCAL" />
      <updated>1742047892333</updated>
    </task>
    <task id="LOCAL-00003" summary="change">
      <option name="closed" value="true" />
      <created>1742048069017</created>
      <option name="number" value="00003" />
      <option name="presentableId" value="LOCAL-00003" />
      <option name="project" value="LOCAL" />
      <updated>1742048069017</updated>
    </task>
    <task id="LOCAL-00004" summary="time相关添加">
      <option name="closed" value="true" />
      <created>1742142951501</created>
      <option name="number" value="00004" />
      <option name="presentableId" value="LOCAL-00004" />
      <option name="project" value="LOCAL" />
      <updated>1742142951502</updated>
    </task>
    <task id="LOCAL-00005" summary="优化目录结构">
      <option name="closed" value="true" />
      <created>1742298843331</created>
      <option name="number" value="00005" />
      <option name="presentableId" value="LOCAL-00005" />
      <option name="project" value="LOCAL" />
      <updated>1742298843331</updated>
    </task>
    <task id="LOCAL-00006" summary="优化目录结构">
      <option name="closed" value="true" />
      <created>1742301211648</created>
      <option name="number" value="00006" />
      <option name="presentableId" value="LOCAL-00006" />
      <option name="project" value="LOCAL" />
      <updated>1742301211648</updated>
    </task>
    <task id="LOCAL-00007" summary="完善net部分">
      <option name="closed" value="true" />
      <created>1742302124594</created>
      <option name="number" value="00007" />
      <option name="presentableId" value="LOCAL-00007" />
      <option name="project" value="LOCAL" />
      <updated>1742302124594</updated>
    </task>
    <task id="LOCAL-00008" summary="完善">
      <option name="closed" value="true" />
      <created>1742302207629</created>
      <option name="number" value="00008" />
      <option name="presentableId" value="LOCAL-00008" />
      <option name="project" value="LOCAL" />
      <updated>1742302207629</updated>
    </task>
    <task id="LOCAL-00009" summary="完善">
      <option name="closed" value="true" />
      <created>1742395544505</created>
      <option name="number" value="00009" />
      <option name="presentableId" value="LOCAL-00009" />
      <option name="project" value="LOCAL" />
      <updated>1742395544505</updated>
    </task>
    <task id="LOCAL-00010" summary="完善feature控制">
      <option name="closed" value="true" />
      <created>1742483177322</created>
      <option name="number" value="00010" />
      <option name="presentableId" value="LOCAL-00010" />
      <option name="project" value="LOCAL" />
      <updated>1742483177322</updated>
    </task>
    <task id="LOCAL-00011" summary="消除了syscall部分对于std的依赖，增添syscall_func的feature控制">
      <option name="closed" value="true" />
      <created>1742655700944</created>
      <option name="number" value="00011" />
      <option name="presentableId" value="LOCAL-00011" />
      <option name="project" value="LOCAL" />
      <updated>1742655700944</updated>
    </task>
    <task id="LOCAL-00012" summary="完善错误反馈机制">
      <option name="closed" value="true" />
      <created>1742660836210</created>
      <option name="number" value="00012" />
      <option name="presentableId" value="LOCAL-00012" />
      <option name="project" value="LOCAL" />
      <updated>1742660836210</updated>
    </task>
    <task id="LOCAL-00013" summary="完善了feature控制，使得syscall中的feature能控制zpi中的feature，完善了文件相关的系统调用">
      <option name="closed" value="true" />
      <created>1742713890476</created>
      <option name="number" value="00013" />
      <option name="presentableId" value="LOCAL-00013" />
      <option name="project" value="LOCAL" />
      <updated>1742713890476</updated>
    </task>
    <task id="LOCAL-00014" summary="修改了函数名，完善系统调用">
      <option name="closed" value="true" />
      <created>1742866288263</created>
      <option name="number" value="00014" />
      <option name="presentableId" value="LOCAL-00014" />
      <option name="project" value="LOCAL" />
      <updated>1742866288263</updated>
    </task>
    <task id="LOCAL-00015" summary="mmap first">
      <option name="closed" value="true" />
      <created>1744284521845</created>
      <option name="number" value="00015" />
      <option name="presentableId" value="LOCAL-00015" />
      <option name="project" value="LOCAL" />
      <updated>1744284521845</updated>
    </task>
    <task id="LOCAL-00016" summary="lua support">
      <option name="closed" value="true" />
      <created>1748409475925</created>
      <option name="number" value="00016" />
      <option name="presentableId" value="LOCAL-00016" />
      <option name="project" value="LOCAL" />
      <updated>1748409475925</updated>
    </task>
    <option name="localTasksCounter" value="17" />
    <servers />
  </component>
  <component name="TypeScriptGeneratedFilesManager">
    <option name="version" value="3" />
  </component>
  <component name="UnknownFeatures">
    <option featureType="com.intellij.fileTypeFactory" implementationName=".bashrc" />
  </component>
  <component name="Vcs.Log.Tabs.Properties">
    <option name="RECENT_FILTERS">
      <map>
        <entry key="Branch">
          <value>
            <list>
              <RecentGroup>
                <option name="FILTER_VALUES">
                  <option value="dev_ycy" />
                </option>
              </RecentGroup>
              <RecentGroup>
                <option name="FILTER_VALUES">
                  <option value="main" />
                </option>
              </RecentGroup>
              <RecentGroup>
                <option name="FILTER_VALUES">
                  <option value="origin/main" />
                </option>
              </RecentGroup>
            </list>
          </value>
        </entry>
      </map>
    </option>
    <option name="TAB_STATES">
      <map>
        <entry key="MAIN">
          <value>
            <State>
              <option name="FILTERS">
                <map>
                  <entry key="branch">
                    <value>
                      <list>
                        <option value="dev_ycy" />
                      </list>
                    </value>
                  </entry>
                </map>
              </option>
            </State>
          </value>
        </entry>
      </map>
    </option>
  </component>
  <component name="VcsManagerConfiguration">
    <MESSAGE value="Changes" />
    <MESSAGE value="将handler的返回类型改为Result便于错误处理与返回" />
    <MESSAGE value="change" />
    <MESSAGE value="time相关添加" />
    <MESSAGE value="优化目录结构" />
    <MESSAGE value="完善net部分" />
    <MESSAGE value="完善" />
    <MESSAGE value="完善feature控制" />
    <MESSAGE value="消除了syscall部分对于std的依赖，增添syscall_func的feature控制" />
    <MESSAGE value="完善错误反馈机制" />
    <MESSAGE value="完善了feature控制，使得syscall中的feature能控制zpi中的feature，完善了文件相关的系统调用" />
    <MESSAGE value="修改了函数名，完善系统调用" />
    <MESSAGE value="mmap first" />
    <MESSAGE value="lua support" />
    <option name="LAST_COMMIT_MESSAGE" value="lua support" />
  </component>
  <component name="XSLT-Support.FileAssociations.UIState">
    <expand />
    <select />
  </component>
</project><|MERGE_RESOLUTION|>--- conflicted
+++ resolved
@@ -31,7 +31,6 @@
         <enabledFeature name="fs" />
         <enabledFeature name="fd" />
         <enabledFeature name="axfs_devfs" />
-        <enabledFeature name="uspace" />
       </package>
       <package file="$PROJECT_DIR$/modules/axalloc">
         <enabledFeature name="tlsf" />
@@ -71,7 +70,6 @@
         <enabledFeature name="alloc" />
         <enabledFeature name="net" />
         <enabledFeature name="fs" />
-        <enabledFeature name="tls" />
       </package>
       <package file="$PROJECT_DIR$/modules/axfs">
         <enabledFeature name="default" />
@@ -81,7 +79,6 @@
         <enabledFeature name="procfs" />
         <enabledFeature name="fatfs" />
         <enabledFeature name="ramfs" />
-        <enabledFeature name="dyn" />
       </package>
       <package file="$PROJECT_DIR$/crates/axfs_crates/axfs_devfs">
         <enabledFeature name="default" />
@@ -99,7 +96,6 @@
         <enabledFeature name="paging" />
         <enabledFeature name="page_table_multiarch" />
         <enabledFeature name="axalloc" />
-        <enabledFeature name="uspace" />
       </package>
       <package file="$PROJECT_DIR$/ulib/axlibc">
         <enabledFeature name="default" />
@@ -159,7 +155,6 @@
         <enabledFeature name="pipe" />
         <enabledFeature name="fs" />
         <enabledFeature name="fd" />
-        <enabledFeature name="multitask" />
       </package>
       <package file="$PROJECT_DIR$/modules/axtask">
         <enabledFeature name="default" />
@@ -202,33 +197,24 @@
     </cargoProject>
   </component>
   <component name="ChangeListManager">
-<<<<<<< HEAD
-    <list default="true" id="7c2d0aa3-ed80-457d-a6b3-f7e100db3c2a" name="Changes" comment="mmap first">
-      <change beforePath="$PROJECT_DIR$/.idea/workspace.xml" beforeDir="false" afterPath="$PROJECT_DIR$/.idea/workspace.xml" afterDir="false" />
-      <change beforePath="$PROJECT_DIR$/crates/axfs_crates" beforeDir="false" afterPath="$PROJECT_DIR$/crates/axfs_crates" afterDir="false" />
-=======
     <list default="true" id="7c2d0aa3-ed80-457d-a6b3-f7e100db3c2a" name="Changes" comment="lua support">
       <change beforePath="$PROJECT_DIR$/.idea/workspace.xml" beforeDir="false" afterPath="$PROJECT_DIR$/.idea/workspace.xml" afterDir="false" />
       <change beforePath="$PROJECT_DIR$/api/arceos_posix_api/src/imp/fs.rs" beforeDir="false" afterPath="$PROJECT_DIR$/api/arceos_posix_api/src/imp/fs.rs" afterDir="false" />
->>>>>>> e3fe8e28
       <change beforePath="$PROJECT_DIR$/crates/lwext4_rust" beforeDir="false" afterPath="$PROJECT_DIR$/crates/lwext4_rust" afterDir="false" />
       <change beforePath="$PROJECT_DIR$/crates/lwext4_rust/c/lwext4" beforeDir="false" afterPath="$PROJECT_DIR$/crates/lwext4_rust/c/lwext4" afterDir="false" />
       <change beforePath="$PROJECT_DIR$/crates/lwext4_rust/c/lwext4/CMakeLists.txt" beforeDir="false" afterPath="$PROJECT_DIR$/crates/lwext4_rust/c/lwext4/CMakeLists.txt" afterDir="false" />
       <change beforePath="$PROJECT_DIR$/crates/lwext4_rust/c/lwext4/Makefile" beforeDir="false" afterPath="$PROJECT_DIR$/crates/lwext4_rust/c/lwext4/Makefile" afterDir="false" />
       <change beforePath="$PROJECT_DIR$/crates/lwext4_rust/c/lwext4/src/CMakeLists.txt" beforeDir="false" afterPath="$PROJECT_DIR$/crates/lwext4_rust/c/lwext4/src/CMakeLists.txt" afterDir="false" />
-<<<<<<< HEAD
-=======
       <change beforePath="$PROJECT_DIR$/modules/axfs/src/fops.rs" beforeDir="false" afterPath="$PROJECT_DIR$/modules/axfs/src/fops.rs" afterDir="false" />
       <change beforePath="$PROJECT_DIR$/ulib/axmono/src/syscall/mm.rs" beforeDir="false" afterPath="$PROJECT_DIR$/ulib/axmono/src/syscall/mm.rs" afterDir="false" />
       <change beforePath="$PROJECT_DIR$/ulib/axmono/src/task/process.rs" beforeDir="false" afterPath="$PROJECT_DIR$/ulib/axmono/src/task/process.rs" afterDir="false" />
->>>>>>> e3fe8e28
     </list>
     <option name="SHOW_DIALOG" value="false" />
     <option name="HIGHLIGHT_CONFLICTS" value="true" />
     <option name="HIGHLIGHT_NON_ACTIVE_CHANGELIST" value="false" />
     <option name="LAST_RESOLUTION" value="IGNORE" />
   </component>
-  <component name="ExecutionTargetManager" SELECTED_TARGET="RsBuildProfile:test" />
+  <component name="ExecutionTargetManager" SELECTED_TARGET="RsBuildProfile:dev" />
   <component name="FileTemplateManagerImpl">
     <option name="RECENT_TEMPLATES">
       <list>
@@ -279,7 +265,7 @@
     &quot;Shell Script.RUN.executor&quot;: &quot;Run&quot;,
     &quot;Shell Script.TRACE.executor&quot;: &quot;Run&quot;,
     &quot;deletionFromPopupRequiresConfirmation&quot;: &quot;false&quot;,
-    &quot;git-widget-placeholder&quot;: &quot;main&quot;,
+    &quot;git-widget-placeholder&quot;: &quot;dev__ycy&quot;,
     &quot;last_opened_file_path&quot;: &quot;/root/App_oscomp&quot;,
     &quot;node.js.detected.package.eslint&quot;: &quot;true&quot;,
     &quot;node.js.detected.package.tslint&quot;: &quot;true&quot;,
@@ -302,35 +288,17 @@
       <window_info id="Merge Requests" />
       <window_info id="Backup and Sync History" />
       <window_info id="Commit_Guest" show_stripe_button="false" />
-<<<<<<< HEAD
-      <window_info active="true" content_ui="combo" id="Project" order="0" sideWeight="0.87625" visible="true" weight="0.21191406" />
-      <window_info id="Commit" order="1" weight="0.21191406" />
-      <window_info id="Structure" order="2" sideWeight="0.12375" side_tool="true" weight="0.12050781" />
-      <window_info id="Pull Requests" order="3" weight="0.16425215" />
-      <window_info id="VcsChanges" order="4" weight="0.26542968" />
-=======
       <window_info active="true" content_ui="combo" id="Project" order="0" sideWeight="0.5015174" visible="true" weight="0.32925558" />
       <window_info id="Commit" order="1" weight="0.32925558" />
       <window_info id="Structure" order="2" sideWeight="0.49848253" side_tool="true" weight="0.23815721" />
       <window_info id="Pull Requests" order="3" weight="0.18922436" />
->>>>>>> e3fe8e28
       <window_info anchor="bottom" id="NextEditPredictionSettingsToolwindow" />
       <window_info anchor="bottom" id="Database Changes" />
       <window_info anchor="bottom" id="TypeScript" />
       <window_info anchor="bottom" id="Debug" />
+      <window_info anchor="bottom" id="TODO" />
+      <window_info anchor="bottom" id="Messages" />
       <window_info anchor="bottom" id="File Transfer" />
-<<<<<<< HEAD
-      <window_info anchor="bottom" id="Services" order="0" weight="0.1914524" />
-      <window_info anchor="bottom" id="Version Control" order="1" weight="0.53484195" />
-      <window_info anchor="bottom" id="Problems" order="2" />
-      <window_info anchor="bottom" id="Problems View" order="3" weight="0.46013135" />
-      <window_info active="true" anchor="bottom" id="Terminal" order="4" visible="true" weight="0.1950431" />
-      <window_info anchor="bottom" id="Find" order="5" weight="0.63685346" />
-      <window_info anchor="bottom" id="Build" order="6" weight="0.14474976" />
-      <window_info anchor="bottom" id="Run" order="7" weight="0.6487051" />
-      <window_info anchor="bottom" id="Messages" order="8" weight="0.33113274" />
-      <window_info anchor="bottom" id="TODO" order="9" weight="0.33113274" />
-=======
       <window_info anchor="bottom" id="Terminal" order="0" />
       <window_info anchor="bottom" id="Services" order="1" weight="0.34898353" />
       <window_info active="true" anchor="bottom" x="81" y="557" width="1839" height="331" id="Version Control" order="2" visible="true" weight="0.16892546" />
@@ -339,18 +307,17 @@
       <window_info anchor="bottom" id="Find" order="5" weight="0.28702807" />
       <window_info anchor="bottom" id="Build" order="6" weight="0.39351404" />
       <window_info anchor="bottom" id="Run" order="7" weight="0.48063892" />
->>>>>>> e3fe8e28
       <window_info anchor="right" id="PR AI Assistant" />
       <window_info anchor="right" id="Notifications" order="0" weight="0.32977617" />
-      <window_info anchor="right" id="AIAssistant" order="1" weight="0.32977617" />
+      <window_info anchor="right" id="AIAssistant" order="1" />
       <window_info anchor="right" id="Database" order="2" weight="0.32977617" />
       <window_info anchor="right" id="Gradle" order="3" weight="0.25" />
       <window_info anchor="right" id="Maven" order="4" weight="0.25" />
       <window_info anchor="right" id="Cargo" order="5" weight="0.2" />
-      <window_info anchor="right" id="RustCargo" order="6" weight="0.33011132" />
+      <window_info anchor="right" id="RustCargo" order="6" weight="0.32977617" />
       <window_info anchor="right" id="Coverage" order="7" side_tool="true" weight="0.32977617" />
       <window_info anchor="right" id="Hierarchy" order="8" weight="0.32977617" />
-      <window_info anchor="right" id="documentation.v2" order="9" side_tool="true" weight="0.3298828" />
+      <window_info anchor="right" id="documentation.v2" order="9" side_tool="true" weight="0.32977617" />
     </layout>
   </component>
   <component name="RecentsManager">
