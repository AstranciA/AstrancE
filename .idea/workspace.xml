<?xml version="1.0" encoding="UTF-8"?>
<project version="4">
  <component name="AutoImportSettings">
    <option name="autoReloadType" value="ALL" />
  </component>
  <component name="CargoProjects">
    <cargoProject FILE="$PROJECT_DIR$/Cargo.toml">
      <package file="$PROJECT_DIR$/examples/helloworld">
        <enabledFeature name="default" />
      </package>
      <package file="$PROJECT_DIR$/examples/httpclient">
        <enabledFeature name="default" />
      </package>
      <package file="$PROJECT_DIR$/examples/httpserver">
        <enabledFeature name="default" />
      </package>
      <package file="$PROJECT_DIR$/examples/shell">
        <enabledFeature name="default" />
      </package>
      <package file="$PROJECT_DIR$/examples/TCP_test">
        <enabledFeature name="default" />
      </package>
      <package file="$PROJECT_DIR$/api/arceos_api">
        <enabledFeature name="default" />
      </package>
      <package file="$PROJECT_DIR$/api/arceos_posix_api">
        <enabledFeature name="default" />
        <enabledFeature name="pipe" />
        <enabledFeature name="alloc" />
        <enabledFeature name="net" />
        <enabledFeature name="fs" />
        <enabledFeature name="fd" />
        <enabledFeature name="axfs_devfs" />
      </package>
      <package file="$PROJECT_DIR$/modules/axalloc">
        <enabledFeature name="tlsf" />
        <enabledFeature name="default" />
      </package>
      <package file="$PROJECT_DIR$/modules/axconfig">
        <enabledFeature name="default" />
      </package>
      <package file="$PROJECT_DIR$/modules/axdisplay">
        <enabledFeature name="default" />
      </package>
      <package file="$PROJECT_DIR$/modules/axdma">
        <enabledFeature name="default" />
      </package>
      <package file="$PROJECT_DIR$/modules/axdriver">
        <enabledFeature name="ramdisk" />
        <enabledFeature name="axdriver_virtio" />
        <enabledFeature name="axdriver_block" />
        <enabledFeature name="default" />
        <enabledFeature name="virtio" />
        <enabledFeature name="virtio-net" />
        <enabledFeature name="axdriver_net" />
        <enabledFeature name="block" />
        <enabledFeature name="virtio-blk" />
        <enabledFeature name="net" />
        <enabledFeature name="bus-pci" />
      </package>
      <package file="$PROJECT_DIR$/api/axfeat">
        <enabledFeature name="default" />
        <enabledFeature name="multitask" />
        <enabledFeature name="axalloc" />
        <enabledFeature name="axdriver" />
        <enabledFeature name="axsync" />
        <enabledFeature name="irq" />
        <enabledFeature name="paging" />
        <enabledFeature name="axtask" />
        <enabledFeature name="alloc" />
        <enabledFeature name="net" />
        <enabledFeature name="fs" />
      </package>
      <package file="$PROJECT_DIR$/modules/axfs">
        <enabledFeature name="default" />
        <enabledFeature name="devfs" />
        <enabledFeature name="lwext4_rs" />
        <enabledFeature name="sysfs" />
        <enabledFeature name="procfs" />
        <enabledFeature name="fatfs" />
        <enabledFeature name="ramfs" />
      </package>
      <package file="$PROJECT_DIR$/crates/axfs_crates/axfs_devfs">
        <enabledFeature name="default" />
      </package>
      <package file="$PROJECT_DIR$/crates/axfs_crates/axfs_ramfs">
        <enabledFeature name="default" />
      </package>
      <package file="$PROJECT_DIR$/crates/axfs_crates/axfs_vfs">
        <enabledFeature name="default" />
      </package>
      <package file="$PROJECT_DIR$/modules/axhal">
        <enabledFeature name="fp_simd" />
        <enabledFeature name="irq" />
        <enabledFeature name="default" />
        <enabledFeature name="paging" />
        <enabledFeature name="page_table_multiarch" />
        <enabledFeature name="axalloc" />
      </package>
      <package file="$PROJECT_DIR$/ulib/axlibc">
        <enabledFeature name="default" />
      </package>
      <package file="$PROJECT_DIR$/modules/axlog">
        <enabledFeature name="default" />
      </package>
      <package file="$PROJECT_DIR$/modules/axmm">
        <enabledFeature name="default" />
      </package>
      <package file="$PROJECT_DIR$/ulib/axmono">
        <enabledFeature name="mm" />
        <enabledFeature name="axns" />
        <enabledFeature name="default" />
        <enabledFeature name="process" />
        <enabledFeature name="irq" />
        <enabledFeature name="axmm" />
        <enabledFeature name="axtask" />
        <enabledFeature name="syscalls" />
      </package>
      <package file="$PROJECT_DIR$/modules/axnet">
        <enabledFeature name="smoltcp" />
        <enabledFeature name="default" />
      </package>
      <package file="$PROJECT_DIR$/modules/axns">
        <enabledFeature name="default" />
      </package>
      <package file="$PROJECT_DIR$/modules/axruntime">
        <enabledFeature name="multitask" />
        <enabledFeature name="axdriver" />
        <enabledFeature name="percpu" />
        <enabledFeature name="axfs" />
        <enabledFeature name="axnet" />
        <enabledFeature name="irq" />
        <enabledFeature name="paging" />
        <enabledFeature name="axtask" />
        <enabledFeature name="fs" />
        <enabledFeature name="kernel_guard" />
        <enabledFeature name="default" />
        <enabledFeature name="axalloc" />
        <enabledFeature name="axmm" />
        <enabledFeature name="alloc" />
        <enabledFeature name="net" />
      </package>
      <package file="$PROJECT_DIR$/modules/axsignal">
        <enabledFeature name="default" />
      </package>
      <package file="$PROJECT_DIR$/ulib/axstd">
        <enabledFeature name="default" />
      </package>
      <package file="$PROJECT_DIR$/modules/axsync">
        <enabledFeature name="default" />
        <enabledFeature name="multitask" />
      </package>
      <package file="$PROJECT_DIR$/modules/axsyscall">
        <enabledFeature name="default" />
        <enabledFeature name="pipe" />
        <enabledFeature name="fs" />
        <enabledFeature name="fd" />
      </package>
      <package file="$PROJECT_DIR$/modules/axtask">
        <enabledFeature name="default" />
        <enabledFeature name="multitask" />
        <enabledFeature name="test" />
        <enabledFeature name="irq" />
        <enabledFeature name="sched_rr" />
        <enabledFeature name="preempt" />
        <enabledFeature name="kernel_guard" />
      </package>
      <package file="$PROJECT_DIR$/crates/lwext4_rust">
        <enabledFeature name="default" />
      </package>
      <package file="$PROJECT_DIR$/crates/axmm_crates/memory_addr">
        <enabledFeature name="RAII" />
        <enabledFeature name="default" />
      </package>
      <package file="$PROJECT_DIR$/crates/axmm_crates/memory_set">
        <enabledFeature name="RAII" />
        <enabledFeature name="default" />
      </package>
      <package file="$PROJECT_DIR$/crates/page_table_multiarch/page_table_entry">
        <enabledFeature name="default" />
        <enabledFeature name="COW" />
      </package>
      <package file="$PROJECT_DIR$/crates/page_table_multiarch/page_table_multiarch">
        <enabledFeature name="default" />
      </package>
    </cargoProject>
    <cargoProject FILE="$PROJECT_DIR$/crates/axfs_crates/Cargo.toml">
      <package file="$PROJECT_DIR$/crates/axfs_crates/axfs_devfs">
        <enabledFeature name="default" />
      </package>
      <package file="$PROJECT_DIR$/crates/axfs_crates/axfs_ramfs">
        <enabledFeature name="default" />
      </package>
      <package file="$PROJECT_DIR$/crates/axfs_crates/axfs_vfs">
        <enabledFeature name="default" />
      </package>
    </cargoProject>
  </component>
  <component name="ChangeListManager">
<<<<<<< HEAD
    <list default="true" id="7c2d0aa3-ed80-457d-a6b3-f7e100db3c2a" name="Changes" comment="mmap first">
      <change beforePath="$PROJECT_DIR$/.idea/vcs.xml" beforeDir="false" afterPath="$PROJECT_DIR$/.idea/vcs.xml" afterDir="false" />
      <change beforePath="$PROJECT_DIR$/.idea/workspace.xml" beforeDir="false" afterPath="$PROJECT_DIR$/.idea/workspace.xml" afterDir="false" />
      <change beforePath="$PROJECT_DIR$/Cargo.lock" beforeDir="false" afterPath="$PROJECT_DIR$/Cargo.lock" afterDir="false" />
      <change beforePath="$PROJECT_DIR$/api/arceos_posix_api/Cargo.toml" beforeDir="false" afterPath="$PROJECT_DIR$/api/arceos_posix_api/Cargo.toml" afterDir="false" />
      <change beforePath="$PROJECT_DIR$/api/arceos_posix_api/src/imp/fd_ops.rs" beforeDir="false" afterPath="$PROJECT_DIR$/api/arceos_posix_api/src/imp/fd_ops.rs" afterDir="false" />
      <change beforePath="$PROJECT_DIR$/api/arceos_posix_api/src/imp/io.rs" beforeDir="false" afterPath="$PROJECT_DIR$/api/arceos_posix_api/src/imp/io.rs" afterDir="false" />
      <change beforePath="$PROJECT_DIR$/api/arceos_posix_api/src/lib.rs" beforeDir="false" afterPath="$PROJECT_DIR$/api/arceos_posix_api/src/lib.rs" afterDir="false" />
      <change beforePath="$PROJECT_DIR$/crates/axdriver_crates" beforeDir="false" />
=======
    <list default="true" id="7c2d0aa3-ed80-457d-a6b3-f7e100db3c2a" name="Changes" comment="lua support">
      <change beforePath="$PROJECT_DIR$/.idea/workspace.xml" beforeDir="false" afterPath="$PROJECT_DIR$/.idea/workspace.xml" afterDir="false" />
      <change beforePath="$PROJECT_DIR$/api/arceos_posix_api/src/imp/fs.rs" beforeDir="false" afterPath="$PROJECT_DIR$/api/arceos_posix_api/src/imp/fs.rs" afterDir="false" />
>>>>>>> baae0c35
      <change beforePath="$PROJECT_DIR$/crates/lwext4_rust" beforeDir="false" afterPath="$PROJECT_DIR$/crates/lwext4_rust" afterDir="false" />
      <change beforePath="$PROJECT_DIR$/crates/lwext4_rust/c/lwext4" beforeDir="false" afterPath="$PROJECT_DIR$/crates/lwext4_rust/c/lwext4" afterDir="false" />
      <change beforePath="$PROJECT_DIR$/crates/lwext4_rust/c/lwext4/CMakeLists.txt" beforeDir="false" afterPath="$PROJECT_DIR$/crates/lwext4_rust/c/lwext4/CMakeLists.txt" afterDir="false" />
      <change beforePath="$PROJECT_DIR$/crates/lwext4_rust/c/lwext4/Makefile" beforeDir="false" afterPath="$PROJECT_DIR$/crates/lwext4_rust/c/lwext4/Makefile" afterDir="false" />
      <change beforePath="$PROJECT_DIR$/crates/lwext4_rust/c/lwext4/src/CMakeLists.txt" beforeDir="false" afterPath="$PROJECT_DIR$/crates/lwext4_rust/c/lwext4/src/CMakeLists.txt" afterDir="false" />
<<<<<<< HEAD
      <change beforePath="$PROJECT_DIR$/modules/axfs/Cargo.toml" beforeDir="false" afterPath="$PROJECT_DIR$/modules/axfs/Cargo.toml" afterDir="false" />
      <change beforePath="$PROJECT_DIR$/modules/axsignal/src/lib.rs" beforeDir="false" afterPath="$PROJECT_DIR$/modules/axsignal/src/lib.rs" afterDir="false" />
      <change beforePath="$PROJECT_DIR$/modules/axsyscall/src/lib.rs" beforeDir="false" afterPath="$PROJECT_DIR$/modules/axsyscall/src/lib.rs" afterDir="false" />
      <change beforePath="$PROJECT_DIR$/modules/axsyscall/src/syscall_imp/io.rs" beforeDir="false" afterPath="$PROJECT_DIR$/modules/axsyscall/src/syscall_imp/io.rs" afterDir="false" />
      <change beforePath="$PROJECT_DIR$/ulib/axmono/src/syscall/mod.rs" beforeDir="false" afterPath="$PROJECT_DIR$/ulib/axmono/src/syscall/mod.rs" afterDir="false" />
      <change beforePath="$PROJECT_DIR$/ulib/axmono/src/task/mod.rs" beforeDir="false" afterPath="$PROJECT_DIR$/ulib/axmono/src/task/mod.rs" afterDir="false" />
      <change beforePath="$PROJECT_DIR$/ulib/axmono/src/task/process.rs" beforeDir="false" afterPath="$PROJECT_DIR$/ulib/axmono/src/task/process.rs" afterDir="false" />
      <change beforePath="$PROJECT_DIR$/ulib/axmono/src/task/signal.rs" beforeDir="false" afterPath="$PROJECT_DIR$/ulib/axmono/src/task/signal.rs" afterDir="false" />
      <change beforePath="$PROJECT_DIR$/ulib/axmono/src/task/wait.rs" beforeDir="false" afterPath="$PROJECT_DIR$/ulib/axmono/src/task/wait.rs" afterDir="false" />
=======
      <change beforePath="$PROJECT_DIR$/modules/axfs/src/fops.rs" beforeDir="false" afterPath="$PROJECT_DIR$/modules/axfs/src/fops.rs" afterDir="false" />
      <change beforePath="$PROJECT_DIR$/ulib/axmono/src/syscall/mm.rs" beforeDir="false" afterPath="$PROJECT_DIR$/ulib/axmono/src/syscall/mm.rs" afterDir="false" />
      <change beforePath="$PROJECT_DIR$/ulib/axmono/src/task/process.rs" beforeDir="false" afterPath="$PROJECT_DIR$/ulib/axmono/src/task/process.rs" afterDir="false" />
>>>>>>> baae0c35
    </list>
    <option name="SHOW_DIALOG" value="false" />
    <option name="HIGHLIGHT_CONFLICTS" value="true" />
    <option name="HIGHLIGHT_NON_ACTIVE_CHANGELIST" value="false" />
    <option name="LAST_RESOLUTION" value="IGNORE" />
  </component>
  <component name="ExecutionTargetManager" SELECTED_TARGET="RsBuildProfile:dev" />
  <component name="FileTemplateManagerImpl">
    <option name="RECENT_TEMPLATES">
      <list>
        <option value="Rust File" />
      </list>
    </option>
  </component>
  <component name="Git.Settings">
    <option name="RECENT_GIT_ROOT_PATH" value="$PROJECT_DIR$" />
    <option name="RESET_MODE" value="HARD" />
    <option name="ROOT_SYNC" value="DONT_SYNC" />
  </component>
  <component name="GitHubPullRequestSearchHistory">{
  &quot;lastFilter&quot;: {
    &quot;state&quot;: &quot;OPEN&quot;,
    &quot;assignee&quot;: &quot;MukioXun&quot;
  }
}</component>
  <component name="GithubPullRequestsUISettings">{
  &quot;selectedUrlAndAccountId&quot;: {
    &quot;url&quot;: &quot;https://github.com/LEOibyug/AstrancE.git&quot;,
    &quot;accountId&quot;: &quot;b8310bd9-d15b-4168-9f82-542a2e619b11&quot;
  }
}</component>
  <component name="MacroExpansionManager">
    <option name="directoryName" value="DajqZso8" />
  </component>
  <component name="ProblemsViewState">
    <option name="selectedTabId" value="ProjectErrors" />
  </component>
  <component name="ProjectColorInfo">{
  &quot;associatedIndex&quot;: 2
}</component>
  <component name="ProjectId" id="2uLzxLJBHEfUP17HllVl1xXPOD3" />
  <component name="ProjectViewState">
    <option name="hideEmptyMiddlePackages" value="true" />
    <option name="showLibraryContents" value="true" />
  </component>
  <component name="PropertiesComponent">{
  &quot;keyToString&quot;: {
    &quot;Cargo.Test test::write (2).executor&quot;: &quot;Run&quot;,
    &quot;Cargo.Test test::write (3).executor&quot;: &quot;Run&quot;,
    &quot;Cargo.Test test::write.executor&quot;: &quot;Run&quot;,
    &quot;ModuleVcsDetector.initialDetectionPerformed&quot;: &quot;true&quot;,
    &quot;RunOnceActivity.ShowReadmeOnStart&quot;: &quot;true&quot;,
    &quot;RunOnceActivity.git.unshallow&quot;: &quot;true&quot;,
    &quot;RunOnceActivity.rust.reset.selective.auto.import&quot;: &quot;true&quot;,
    &quot;Shell Script.RUN.executor&quot;: &quot;Run&quot;,
    &quot;Shell Script.TRACE.executor&quot;: &quot;Run&quot;,
    &quot;deletionFromPopupRequiresConfirmation&quot;: &quot;false&quot;,
    &quot;git-widget-placeholder&quot;: &quot;dev__ycy&quot;,
    &quot;last_opened_file_path&quot;: &quot;/root/App_oscomp&quot;,
    &quot;node.js.detected.package.eslint&quot;: &quot;true&quot;,
    &quot;node.js.detected.package.tslint&quot;: &quot;true&quot;,
    &quot;node.js.selected.package.eslint&quot;: &quot;(autodetect)&quot;,
    &quot;node.js.selected.package.tslint&quot;: &quot;(autodetect)&quot;,
    &quot;nodejs_package_manager_path&quot;: &quot;npm&quot;,
    &quot;org.rust.cargo.project.model.PROJECT_DISCOVERY&quot;: &quot;true&quot;,
    &quot;org.rust.cargo.project.model.impl.CargoExternalSystemProjectAware.subscribe.first.balloon&quot;: &quot;&quot;,
    &quot;org.rust.disableDetachedFileInspection/root/AstrancE/modules/axsyscall/src/mod.rs&quot;: &quot;true&quot;,
    &quot;org.rust.first.attach.projects&quot;: &quot;true&quot;,
    &quot;org.rust.hideNoCargoProjectNotifications/root/AstrancE/crates/axfs_vfs/src/structs.rs&quot;: &quot;true&quot;,
    &quot;run.code.analysis.last.selected.profile&quot;: &quot;pProject Default&quot;,
    &quot;settings.editor.selected.configurable&quot;: &quot;project.propVCSSupport.DirectoryMappings&quot;,
    &quot;vue.rearranger.settings.migration&quot;: &quot;true&quot;
  }
}</component>
  <component name="RdControllerToolWindowsLayoutState" isNewUi="true">
    <layout>
      <window_info id="Bookmarks" side_tool="true" />
      <window_info id="Merge Requests" />
      <window_info id="Backup and Sync History" />
      <window_info id="Commit_Guest" show_stripe_button="false" />
<<<<<<< HEAD
      <window_info active="true" content_ui="combo" id="Project" order="0" sideWeight="0.5015174" visible="true" />
      <window_info id="Commit" order="1" weight="0.16631962" />
=======
      <window_info active="true" content_ui="combo" id="Project" order="0" sideWeight="0.5015174" visible="true" weight="0.32925558" />
      <window_info id="Commit" order="1" weight="0.32925558" />
>>>>>>> baae0c35
      <window_info id="Structure" order="2" sideWeight="0.49848253" side_tool="true" weight="0.23815721" />
      <window_info id="Pull Requests" order="3" weight="0.18922436" />
      <window_info anchor="bottom" id="NextEditPredictionSettingsToolwindow" />
      <window_info anchor="bottom" id="Database Changes" />
      <window_info anchor="bottom" id="TypeScript" />
      <window_info anchor="bottom" id="Debug" />
      <window_info anchor="bottom" id="TODO" />
      <window_info anchor="bottom" id="Messages" />
      <window_info anchor="bottom" id="File Transfer" />
<<<<<<< HEAD
      <window_info active="true" anchor="bottom" id="Terminal" order="0" visible="true" />
      <window_info anchor="bottom" id="Services" order="1" weight="0.34898353" />
      <window_info anchor="bottom" x="81" y="557" width="1839" height="331" id="Version Control" order="2" weight="0.42739594" />
=======
      <window_info anchor="bottom" id="Terminal" order="0" />
      <window_info anchor="bottom" id="Services" order="1" weight="0.34898353" />
      <window_info active="true" anchor="bottom" x="81" y="557" width="1839" height="331" id="Version Control" order="2" visible="true" weight="0.16892546" />
>>>>>>> baae0c35
      <window_info anchor="bottom" id="Problems" order="3" />
      <window_info anchor="bottom" id="Problems View" order="4" weight="0.36640853" />
      <window_info anchor="bottom" id="Find" order="5" weight="0.28702807" />
      <window_info anchor="bottom" id="Build" order="6" weight="0.39351404" />
      <window_info anchor="bottom" id="Run" order="7" weight="0.48063892" />
      <window_info anchor="right" id="PR AI Assistant" />
      <window_info anchor="right" id="Notifications" order="0" weight="0.32977617" />
      <window_info anchor="right" id="AIAssistant" order="1" />
      <window_info anchor="right" id="Database" order="2" weight="0.32977617" />
      <window_info anchor="right" id="Gradle" order="3" weight="0.25" />
      <window_info anchor="right" id="Maven" order="4" weight="0.25" />
      <window_info anchor="right" id="Cargo" order="5" weight="0.2" />
      <window_info anchor="right" id="RustCargo" order="6" weight="0.32977617" />
      <window_info anchor="right" id="Coverage" order="7" side_tool="true" weight="0.32977617" />
      <window_info anchor="right" id="Hierarchy" order="8" weight="0.32977617" />
      <window_info anchor="right" id="documentation.v2" order="9" side_tool="true" weight="0.32977617" />
    </layout>
  </component>
  <component name="RecentsManager">
    <key name="MoveFile.RECENT_KEYS">
      <recent name="$PROJECT_DIR$" />
      <recent name="$PROJECT_DIR$/modules/axsyscall" />
      <recent name="$PROJECT_DIR$/modules" />
    </key>
  </component>
  <component name="RunManager" selected="Shell Script.RUN">
    <configuration name="RUN" type="ShConfigurationType">
      <option name="SCRIPT_TEXT" value="make build ARCH=riscv64 FEATURES=lwext4_rs,fs BLK=y BUS=mmio &amp;&amp; qemu-system-riscv64 -m 128M -smp 1 -machine virt -bios default -kernel ./App_oscomp_riscv64-qemu-virt.bin -device virtio-blk-device,drive=disk0 -drive id=disk0,if=none,format=raw,file=./testfolder/disk.img -nographic" />
      <option name="INDEPENDENT_SCRIPT_PATH" value="true" />
      <option name="SCRIPT_PATH" value="" />
      <option name="SCRIPT_OPTIONS" value="" />
      <option name="INDEPENDENT_SCRIPT_WORKING_DIRECTORY" value="true" />
      <option name="SCRIPT_WORKING_DIRECTORY" value="$PROJECT_DIR$/../App_oscomp" />
      <option name="INDEPENDENT_INTERPRETER_PATH" value="true" />
      <option name="INTERPRETER_PATH" value="/bin/bash" />
      <option name="INTERPRETER_OPTIONS" value="" />
      <option name="EXECUTE_IN_TERMINAL" value="true" />
      <option name="EXECUTE_SCRIPT_FILE" value="false" />
      <envs />
      <method v="2" />
    </configuration>
    <configuration name="TRACE" type="ShConfigurationType">
      <option name="SCRIPT_TEXT" value="make build ARCH=riscv64 FEATURES=lwext4_rs,fs BLK=y BUS=mmio LOG=trace &amp;&amp; qemu-system-riscv64 -m 128M -smp 1 -machine virt -bios default -kernel ./App_oscomp_riscv64-qemu-virt.bin -device virtio-blk-device,drive=disk0 -drive id=disk0,if=none,format=raw,file=./testfolder/disk.img -nographic" />
      <option name="INDEPENDENT_SCRIPT_PATH" value="true" />
      <option name="SCRIPT_PATH" value="" />
      <option name="SCRIPT_OPTIONS" value="" />
      <option name="INDEPENDENT_SCRIPT_WORKING_DIRECTORY" value="true" />
      <option name="SCRIPT_WORKING_DIRECTORY" value="$PROJECT_DIR$/../App_oscomp" />
      <option name="INDEPENDENT_INTERPRETER_PATH" value="true" />
      <option name="INTERPRETER_PATH" value="/bin/bash" />
      <option name="INTERPRETER_OPTIONS" value="" />
      <option name="EXECUTE_IN_TERMINAL" value="true" />
      <option name="EXECUTE_SCRIPT_FILE" value="false" />
      <envs />
      <method v="2" />
    </configuration>
    <list>
      <item itemvalue="Shell Script.TRACE" />
      <item itemvalue="Shell Script.RUN" />
    </list>
  </component>
  <component name="RustProjectSettings">
    <option name="rustcTarget" value="riscv64gc-unknown-linux-gnu" />
    <option name="toolchainHomeDirectory" value="$PROJECT_DIR$/../.cargo/bin" />
  </component>
  <component name="TaskManager">
    <task active="true" id="Default" summary="Default task">
      <changelist id="7c2d0aa3-ed80-457d-a6b3-f7e100db3c2a" name="Changes" comment="" />
      <created>1742042889401</created>
      <option name="number" value="Default" />
      <option name="presentableId" value="Default" />
      <updated>1742042889401</updated>
      <workItem from="1742042891665" duration="514000" />
      <workItem from="1742043474402" duration="4469000" />
      <workItem from="1742136684927" duration="5048000" />
      <workItem from="1742296527407" duration="6622000" />
      <workItem from="1742310360980" duration="2209000" />
      <workItem from="1742388100039" duration="8031000" />
      <workItem from="1742472028007" duration="1054000" />
      <workItem from="1742473550669" duration="35000" />
      <workItem from="1742473606290" duration="7233000" />
      <workItem from="1742536863696" duration="59000" />
      <workItem from="1742622660475" duration="476000" />
      <workItem from="1742629217270" duration="372000" />
      <workItem from="1742654550182" duration="3906000" />
      <workItem from="1742658489719" duration="6429000" />
      <workItem from="1742706603379" duration="12513000" />
      <workItem from="1742862824537" duration="3489000" />
      <workItem from="1742889737826" duration="4725000" />
      <workItem from="1742897634587" duration="3267000" />
      <workItem from="1742921052388" duration="2386000" />
      <workItem from="1743248599572" duration="703000" />
      <workItem from="1743506175200" duration="2701000" />
      <workItem from="1743603346208" duration="159000" />
      <workItem from="1743603881055" duration="72000" />
      <workItem from="1743604224227" duration="1207000" />
      <workItem from="1743660010972" duration="4972000" />
      <workItem from="1744282757997" duration="3020000" />
      <workItem from="1744286534750" duration="79000" />
      <workItem from="1744433966283" duration="14793000" />
      <workItem from="1744457142784" duration="7906000" />
      <workItem from="1744606930065" duration="14444000" />
      <workItem from="1744648060740" duration="909000" />
      <workItem from="1744717969881" duration="3946000" />
      <workItem from="1744721964591" duration="6517000" />
      <workItem from="1744773530505" duration="1938000" />
      <workItem from="1744775783944" duration="1871000" />
      <workItem from="1744816417516" duration="215000" />
      <workItem from="1744816982644" duration="4921000" />
      <workItem from="1744866329946" duration="3523000" />
      <workItem from="1745133474584" duration="928000" />
      <workItem from="1745165234651" duration="656000" />
      <workItem from="1745394975032" duration="9068000" />
      <workItem from="1748074188287" duration="3689000" />
      <workItem from="1748252146776" duration="10835000" />
      <workItem from="1748349150386" duration="10476000" />
<<<<<<< HEAD
      <workItem from="1748405338632" duration="3007000" />
=======
      <workItem from="1748405338632" duration="6447000" />
      <workItem from="1748529820358" duration="6020000" />
>>>>>>> baae0c35
    </task>
    <task id="LOCAL-00001" summary="Changes">
      <option name="closed" value="true" />
      <created>1742046140049</created>
      <option name="number" value="00001" />
      <option name="presentableId" value="LOCAL-00001" />
      <option name="project" value="LOCAL" />
      <updated>1742046140049</updated>
    </task>
    <task id="LOCAL-00002" summary="将handler的返回类型改为Result便于错误处理与返回">
      <option name="closed" value="true" />
      <created>1742047892333</created>
      <option name="number" value="00002" />
      <option name="presentableId" value="LOCAL-00002" />
      <option name="project" value="LOCAL" />
      <updated>1742047892333</updated>
    </task>
    <task id="LOCAL-00003" summary="change">
      <option name="closed" value="true" />
      <created>1742048069017</created>
      <option name="number" value="00003" />
      <option name="presentableId" value="LOCAL-00003" />
      <option name="project" value="LOCAL" />
      <updated>1742048069017</updated>
    </task>
    <task id="LOCAL-00004" summary="time相关添加">
      <option name="closed" value="true" />
      <created>1742142951501</created>
      <option name="number" value="00004" />
      <option name="presentableId" value="LOCAL-00004" />
      <option name="project" value="LOCAL" />
      <updated>1742142951502</updated>
    </task>
    <task id="LOCAL-00005" summary="优化目录结构">
      <option name="closed" value="true" />
      <created>1742298843331</created>
      <option name="number" value="00005" />
      <option name="presentableId" value="LOCAL-00005" />
      <option name="project" value="LOCAL" />
      <updated>1742298843331</updated>
    </task>
    <task id="LOCAL-00006" summary="优化目录结构">
      <option name="closed" value="true" />
      <created>1742301211648</created>
      <option name="number" value="00006" />
      <option name="presentableId" value="LOCAL-00006" />
      <option name="project" value="LOCAL" />
      <updated>1742301211648</updated>
    </task>
    <task id="LOCAL-00007" summary="完善net部分">
      <option name="closed" value="true" />
      <created>1742302124594</created>
      <option name="number" value="00007" />
      <option name="presentableId" value="LOCAL-00007" />
      <option name="project" value="LOCAL" />
      <updated>1742302124594</updated>
    </task>
    <task id="LOCAL-00008" summary="完善">
      <option name="closed" value="true" />
      <created>1742302207629</created>
      <option name="number" value="00008" />
      <option name="presentableId" value="LOCAL-00008" />
      <option name="project" value="LOCAL" />
      <updated>1742302207629</updated>
    </task>
    <task id="LOCAL-00009" summary="完善">
      <option name="closed" value="true" />
      <created>1742395544505</created>
      <option name="number" value="00009" />
      <option name="presentableId" value="LOCAL-00009" />
      <option name="project" value="LOCAL" />
      <updated>1742395544505</updated>
    </task>
    <task id="LOCAL-00010" summary="完善feature控制">
      <option name="closed" value="true" />
      <created>1742483177322</created>
      <option name="number" value="00010" />
      <option name="presentableId" value="LOCAL-00010" />
      <option name="project" value="LOCAL" />
      <updated>1742483177322</updated>
    </task>
    <task id="LOCAL-00011" summary="消除了syscall部分对于std的依赖，增添syscall_func的feature控制">
      <option name="closed" value="true" />
      <created>1742655700944</created>
      <option name="number" value="00011" />
      <option name="presentableId" value="LOCAL-00011" />
      <option name="project" value="LOCAL" />
      <updated>1742655700944</updated>
    </task>
    <task id="LOCAL-00012" summary="完善错误反馈机制">
      <option name="closed" value="true" />
      <created>1742660836210</created>
      <option name="number" value="00012" />
      <option name="presentableId" value="LOCAL-00012" />
      <option name="project" value="LOCAL" />
      <updated>1742660836210</updated>
    </task>
    <task id="LOCAL-00013" summary="完善了feature控制，使得syscall中的feature能控制zpi中的feature，完善了文件相关的系统调用">
      <option name="closed" value="true" />
      <created>1742713890476</created>
      <option name="number" value="00013" />
      <option name="presentableId" value="LOCAL-00013" />
      <option name="project" value="LOCAL" />
      <updated>1742713890476</updated>
    </task>
    <task id="LOCAL-00014" summary="修改了函数名，完善系统调用">
      <option name="closed" value="true" />
      <created>1742866288263</created>
      <option name="number" value="00014" />
      <option name="presentableId" value="LOCAL-00014" />
      <option name="project" value="LOCAL" />
      <updated>1742866288263</updated>
    </task>
    <task id="LOCAL-00015" summary="mmap first">
      <option name="closed" value="true" />
      <created>1744284521845</created>
      <option name="number" value="00015" />
      <option name="presentableId" value="LOCAL-00015" />
      <option name="project" value="LOCAL" />
      <updated>1744284521845</updated>
    </task>
    <task id="LOCAL-00016" summary="lua support">
      <option name="closed" value="true" />
      <created>1748409475925</created>
      <option name="number" value="00016" />
      <option name="presentableId" value="LOCAL-00016" />
      <option name="project" value="LOCAL" />
      <updated>1748409475925</updated>
    </task>
    <option name="localTasksCounter" value="17" />
    <servers />
  </component>
  <component name="TypeScriptGeneratedFilesManager">
    <option name="version" value="3" />
  </component>
  <component name="UnknownFeatures">
    <option featureType="com.intellij.fileTypeFactory" implementationName=".bashrc" />
  </component>
  <component name="Vcs.Log.Tabs.Properties">
    <option name="RECENT_FILTERS">
      <map>
        <entry key="Branch">
          <value>
            <list>
              <RecentGroup>
                <option name="FILTER_VALUES">
                  <option value="dev_ycy" />
                </option>
              </RecentGroup>
              <RecentGroup>
                <option name="FILTER_VALUES">
                  <option value="main" />
                </option>
              </RecentGroup>
              <RecentGroup>
                <option name="FILTER_VALUES">
                  <option value="origin/main" />
                </option>
              </RecentGroup>
            </list>
          </value>
        </entry>
      </map>
    </option>
    <option name="TAB_STATES">
      <map>
        <entry key="MAIN">
          <value>
            <State>
              <option name="FILTERS">
                <map>
                  <entry key="branch">
                    <value>
                      <list>
                        <option value="dev_ycy" />
                      </list>
                    </value>
                  </entry>
                </map>
              </option>
            </State>
          </value>
        </entry>
      </map>
    </option>
  </component>
  <component name="VcsManagerConfiguration">
    <MESSAGE value="Changes" />
    <MESSAGE value="将handler的返回类型改为Result便于错误处理与返回" />
    <MESSAGE value="change" />
    <MESSAGE value="time相关添加" />
    <MESSAGE value="优化目录结构" />
    <MESSAGE value="完善net部分" />
    <MESSAGE value="完善" />
    <MESSAGE value="完善feature控制" />
    <MESSAGE value="消除了syscall部分对于std的依赖，增添syscall_func的feature控制" />
    <MESSAGE value="完善错误反馈机制" />
    <MESSAGE value="完善了feature控制，使得syscall中的feature能控制zpi中的feature，完善了文件相关的系统调用" />
    <MESSAGE value="修改了函数名，完善系统调用" />
    <MESSAGE value="mmap first" />
    <MESSAGE value="lua support" />
    <option name="LAST_COMMIT_MESSAGE" value="lua support" />
  </component>
  <component name="XSLT-Support.FileAssociations.UIState">
    <expand />
    <select />
  </component>
</project><|MERGE_RESOLUTION|>--- conflicted
+++ resolved
@@ -197,41 +197,17 @@
     </cargoProject>
   </component>
   <component name="ChangeListManager">
-<<<<<<< HEAD
-    <list default="true" id="7c2d0aa3-ed80-457d-a6b3-f7e100db3c2a" name="Changes" comment="mmap first">
-      <change beforePath="$PROJECT_DIR$/.idea/vcs.xml" beforeDir="false" afterPath="$PROJECT_DIR$/.idea/vcs.xml" afterDir="false" />
-      <change beforePath="$PROJECT_DIR$/.idea/workspace.xml" beforeDir="false" afterPath="$PROJECT_DIR$/.idea/workspace.xml" afterDir="false" />
-      <change beforePath="$PROJECT_DIR$/Cargo.lock" beforeDir="false" afterPath="$PROJECT_DIR$/Cargo.lock" afterDir="false" />
-      <change beforePath="$PROJECT_DIR$/api/arceos_posix_api/Cargo.toml" beforeDir="false" afterPath="$PROJECT_DIR$/api/arceos_posix_api/Cargo.toml" afterDir="false" />
-      <change beforePath="$PROJECT_DIR$/api/arceos_posix_api/src/imp/fd_ops.rs" beforeDir="false" afterPath="$PROJECT_DIR$/api/arceos_posix_api/src/imp/fd_ops.rs" afterDir="false" />
-      <change beforePath="$PROJECT_DIR$/api/arceos_posix_api/src/imp/io.rs" beforeDir="false" afterPath="$PROJECT_DIR$/api/arceos_posix_api/src/imp/io.rs" afterDir="false" />
-      <change beforePath="$PROJECT_DIR$/api/arceos_posix_api/src/lib.rs" beforeDir="false" afterPath="$PROJECT_DIR$/api/arceos_posix_api/src/lib.rs" afterDir="false" />
-      <change beforePath="$PROJECT_DIR$/crates/axdriver_crates" beforeDir="false" />
-=======
     <list default="true" id="7c2d0aa3-ed80-457d-a6b3-f7e100db3c2a" name="Changes" comment="lua support">
       <change beforePath="$PROJECT_DIR$/.idea/workspace.xml" beforeDir="false" afterPath="$PROJECT_DIR$/.idea/workspace.xml" afterDir="false" />
       <change beforePath="$PROJECT_DIR$/api/arceos_posix_api/src/imp/fs.rs" beforeDir="false" afterPath="$PROJECT_DIR$/api/arceos_posix_api/src/imp/fs.rs" afterDir="false" />
->>>>>>> baae0c35
       <change beforePath="$PROJECT_DIR$/crates/lwext4_rust" beforeDir="false" afterPath="$PROJECT_DIR$/crates/lwext4_rust" afterDir="false" />
       <change beforePath="$PROJECT_DIR$/crates/lwext4_rust/c/lwext4" beforeDir="false" afterPath="$PROJECT_DIR$/crates/lwext4_rust/c/lwext4" afterDir="false" />
       <change beforePath="$PROJECT_DIR$/crates/lwext4_rust/c/lwext4/CMakeLists.txt" beforeDir="false" afterPath="$PROJECT_DIR$/crates/lwext4_rust/c/lwext4/CMakeLists.txt" afterDir="false" />
       <change beforePath="$PROJECT_DIR$/crates/lwext4_rust/c/lwext4/Makefile" beforeDir="false" afterPath="$PROJECT_DIR$/crates/lwext4_rust/c/lwext4/Makefile" afterDir="false" />
       <change beforePath="$PROJECT_DIR$/crates/lwext4_rust/c/lwext4/src/CMakeLists.txt" beforeDir="false" afterPath="$PROJECT_DIR$/crates/lwext4_rust/c/lwext4/src/CMakeLists.txt" afterDir="false" />
-<<<<<<< HEAD
-      <change beforePath="$PROJECT_DIR$/modules/axfs/Cargo.toml" beforeDir="false" afterPath="$PROJECT_DIR$/modules/axfs/Cargo.toml" afterDir="false" />
-      <change beforePath="$PROJECT_DIR$/modules/axsignal/src/lib.rs" beforeDir="false" afterPath="$PROJECT_DIR$/modules/axsignal/src/lib.rs" afterDir="false" />
-      <change beforePath="$PROJECT_DIR$/modules/axsyscall/src/lib.rs" beforeDir="false" afterPath="$PROJECT_DIR$/modules/axsyscall/src/lib.rs" afterDir="false" />
-      <change beforePath="$PROJECT_DIR$/modules/axsyscall/src/syscall_imp/io.rs" beforeDir="false" afterPath="$PROJECT_DIR$/modules/axsyscall/src/syscall_imp/io.rs" afterDir="false" />
-      <change beforePath="$PROJECT_DIR$/ulib/axmono/src/syscall/mod.rs" beforeDir="false" afterPath="$PROJECT_DIR$/ulib/axmono/src/syscall/mod.rs" afterDir="false" />
-      <change beforePath="$PROJECT_DIR$/ulib/axmono/src/task/mod.rs" beforeDir="false" afterPath="$PROJECT_DIR$/ulib/axmono/src/task/mod.rs" afterDir="false" />
-      <change beforePath="$PROJECT_DIR$/ulib/axmono/src/task/process.rs" beforeDir="false" afterPath="$PROJECT_DIR$/ulib/axmono/src/task/process.rs" afterDir="false" />
-      <change beforePath="$PROJECT_DIR$/ulib/axmono/src/task/signal.rs" beforeDir="false" afterPath="$PROJECT_DIR$/ulib/axmono/src/task/signal.rs" afterDir="false" />
-      <change beforePath="$PROJECT_DIR$/ulib/axmono/src/task/wait.rs" beforeDir="false" afterPath="$PROJECT_DIR$/ulib/axmono/src/task/wait.rs" afterDir="false" />
-=======
       <change beforePath="$PROJECT_DIR$/modules/axfs/src/fops.rs" beforeDir="false" afterPath="$PROJECT_DIR$/modules/axfs/src/fops.rs" afterDir="false" />
       <change beforePath="$PROJECT_DIR$/ulib/axmono/src/syscall/mm.rs" beforeDir="false" afterPath="$PROJECT_DIR$/ulib/axmono/src/syscall/mm.rs" afterDir="false" />
       <change beforePath="$PROJECT_DIR$/ulib/axmono/src/task/process.rs" beforeDir="false" afterPath="$PROJECT_DIR$/ulib/axmono/src/task/process.rs" afterDir="false" />
->>>>>>> baae0c35
     </list>
     <option name="SHOW_DIALOG" value="false" />
     <option name="HIGHLIGHT_CONFLICTS" value="true" />
@@ -312,13 +288,8 @@
       <window_info id="Merge Requests" />
       <window_info id="Backup and Sync History" />
       <window_info id="Commit_Guest" show_stripe_button="false" />
-<<<<<<< HEAD
-      <window_info active="true" content_ui="combo" id="Project" order="0" sideWeight="0.5015174" visible="true" />
-      <window_info id="Commit" order="1" weight="0.16631962" />
-=======
       <window_info active="true" content_ui="combo" id="Project" order="0" sideWeight="0.5015174" visible="true" weight="0.32925558" />
       <window_info id="Commit" order="1" weight="0.32925558" />
->>>>>>> baae0c35
       <window_info id="Structure" order="2" sideWeight="0.49848253" side_tool="true" weight="0.23815721" />
       <window_info id="Pull Requests" order="3" weight="0.18922436" />
       <window_info anchor="bottom" id="NextEditPredictionSettingsToolwindow" />
@@ -328,15 +299,9 @@
       <window_info anchor="bottom" id="TODO" />
       <window_info anchor="bottom" id="Messages" />
       <window_info anchor="bottom" id="File Transfer" />
-<<<<<<< HEAD
-      <window_info active="true" anchor="bottom" id="Terminal" order="0" visible="true" />
-      <window_info anchor="bottom" id="Services" order="1" weight="0.34898353" />
-      <window_info anchor="bottom" x="81" y="557" width="1839" height="331" id="Version Control" order="2" weight="0.42739594" />
-=======
       <window_info anchor="bottom" id="Terminal" order="0" />
       <window_info anchor="bottom" id="Services" order="1" weight="0.34898353" />
       <window_info active="true" anchor="bottom" x="81" y="557" width="1839" height="331" id="Version Control" order="2" visible="true" weight="0.16892546" />
->>>>>>> baae0c35
       <window_info anchor="bottom" id="Problems" order="3" />
       <window_info anchor="bottom" id="Problems View" order="4" weight="0.36640853" />
       <window_info anchor="bottom" id="Find" order="5" weight="0.28702807" />
@@ -453,12 +418,8 @@
       <workItem from="1748074188287" duration="3689000" />
       <workItem from="1748252146776" duration="10835000" />
       <workItem from="1748349150386" duration="10476000" />
-<<<<<<< HEAD
-      <workItem from="1748405338632" duration="3007000" />
-=======
       <workItem from="1748405338632" duration="6447000" />
       <workItem from="1748529820358" duration="6020000" />
->>>>>>> baae0c35
     </task>
     <task id="LOCAL-00001" summary="Changes">
       <option name="closed" value="true" />
