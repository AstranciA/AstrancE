--- conflicted
+++ resolved
@@ -32,14 +32,7 @@
 pub mod fops;
 mod fs;
 mod mounts;
-<<<<<<< HEAD
-pub mod root;
-mod blkdev;
-pub mod api;
-pub mod fops;
-=======
 mod root;
->>>>>>> 6c5d7f82
 pub use root::{CURRENT_DIR, CURRENT_DIR_PATH};
 
 use crate::dev::Disk;
