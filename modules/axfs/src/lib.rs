--- conflicted
+++ resolved
@@ -38,17 +38,12 @@
 pub mod fops;
 pub mod fs;
 mod mounts;
-<<<<<<< HEAD
+pub mod path;
 pub mod root;
-pub use root::{CURRENT_DIR, CURRENT_DIR_PATH};
-=======
-pub mod path;
-mod root;
 use api::create_dir;
 use axsync::Mutex;
 use lazyinit::LazyInit;
 pub use root::{CURRENT_DIR, CURRENT_DIR_PATH, ROOT_DIR};
->>>>>>> a067b634
 
 pub use crate::dev::Disk;
 use axdriver::{AxDeviceContainer, prelude::*};
