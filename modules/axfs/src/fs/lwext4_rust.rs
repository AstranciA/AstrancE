--- conflicted
+++ resolved
@@ -1,11 +1,8 @@
 use crate::alloc::string::String;
 use alloc::string::ToString;
 use alloc::sync::Arc;
-<<<<<<< HEAD
 use alloc::vec::Vec;
 use core::ffi::{c_char, c_void};
-=======
->>>>>>> a067b634
 use axerrno::AxError;
 use axfs_vfs::{VfsDirEntry, VfsError, VfsNodePerm, VfsResult};
 use axfs_vfs::{VfsNodeAttr, VfsNodeOps, VfsNodeRef, VfsNodeType, VfsOps};
@@ -215,7 +212,7 @@
             )
         };
         Ok(attr)
-        
+
     }
 
     fn set_atime(&self, atime: u32, atime_n: u32) -> VfsResult<usize> {
