--- conflicted
+++ resolved
@@ -47,11 +47,7 @@
     fs: Arc<dyn VfsOps>,
 }
 
-<<<<<<< HEAD
-pub struct RootDirectory {
-=======
 struct RootDirectory {
->>>>>>> 6c5d7f82
     main_fs: Arc<dyn VfsOps>,
     mounts: RwLock<Vec<MountPoint>>,
 }
