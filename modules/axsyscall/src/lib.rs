#![cfg_attr(not(test), no_std)]
#![feature(stmt_expr_attributes)]
// #![cfg(test)]

 mod test;
extern crate axlog;
use axerrno::LinuxError;
use syscall_imp::{
    fs::{sys_chdir, sys_getdents},
    sys::sys_uname,
};
// use axmono::ptr::{get_uspace, validate_reabable};
mod syscall_imp;
use arceos_posix_api::ctypes::{pid_t, timespec, timeval};
use arceos_posix_api::{ctypes, sys_listxattr, sys_pread64, sys_pwrite64};
use axlog::debug;
use core::ffi::*;
use core::ptr;
use syscalls::Sysno::gettimeofday;
<<<<<<< HEAD

pub mod result;
use crate::syscall_imp::fs::{sys_flistxattr, sys_fsetxattr, sys_utimesat};
=======
use arceos_posix_api::ctype_my::statx;
use axhal::paging::MappingFlags;
use axlog::{debug, warn};
use axmono::validate_ptr;

pub mod result;
mod utils;

use crate::syscall_imp::fs::{sys_flistxattr, sys_fremovexattr, sys_fsetxattr, sys_utimesat, test_stat};
pub use result::{SyscallResult, ToLinuxResult};
use crate::syscall_imp::fs;
>>>>>>> 9e0f1f1f
use crate::syscall_imp::io::sys_write;
use crate::syscall_imp::time::sys_get_time_of_day;
pub use result::{SyscallResult, ToLinuxResult};

#[macro_export]
macro_rules! syscall_handler_def {
    ($($(#[$attr:meta])* $sys:ident => $args:tt $body:expr $(,)?)*) => {
        #[axhal::trap::register_trap_handler(axhal::trap::SYSCALL)]
        pub fn handle_syscall(tf: &mut axhal::arch::TrapFrame, syscall_num: usize) -> Option<isize> {
            use syscalls::Sysno;
            use $crate::result::{SyscallResult, LinuxResultToIsize};
            let args = [tf.arg0(), tf.arg1(), tf.arg2(), tf.arg3(), tf.arg4(), tf.arg5()];
            let sys_id = Sysno::from(syscall_num as u32);
            let result:Option<SyscallResult> = match sys_id {
                $(
                    $(#[$attr])*
                    Sysno::$sys => {
                        axlog::debug!("handle syscall: {}({:x?})", stringify!($sys), args);
                        // TODO: remove #![feature(stmt_expr_attributes)]
                        Some((
                            #[inline(always)]
                            || -> SyscallResult {
                                let $args = args;
                                $body
                        })())
                    }
                ),*,
                _ => {
                        //axlog::debug!("handle syscall: {}({:?})", stringify!(none), args);
                        None
                }
            };
            result.map(|r| r.as_isize())
        }
    };
}

#[macro_export]
macro_rules! apply {
    ($fn:expr, $($arg:expr),* $(,)?) => {
        $fn($($arg as _),*)
    };
}

/*macro_rules! get_args {
     ($($arg:ident),* $(,)?) => {
        let [$($arg),* ..] = args;
     };
}*/
 

syscall_handler_def!(
        write => [fd, buf_ptr, size, ..] {
            // validate_ptr!(buf_ptr, u8, size, MappingFlags::WRITE);
            let buf = unsafe { core::slice::from_raw_parts(buf_ptr as *mut u8, size) };
            apply!(syscall_imp::io::sys_write, fd, buf)
        }

        read => [fd, buf_ptr, size, ..] {
            // validate_ptr!(buf_ptr, u8, size, MappingFlags::READ);
            let buf = unsafe { core::slice::from_raw_parts_mut(buf_ptr as *mut u8, size) };
            apply!(syscall_imp::io::sys_read, fd, buf)
        }

        readv => [fd, iov, iovcnt, ..] {
            // validate_ptr!(iov, ctypes::iovec, iovcnt, MappingFlags::WRITE);
            apply!(syscall_imp::io::sys_readv, fd, iov, iovcnt)
        }

        writev => [fd, iov, iovcnt, ..] {
            // validate_ptr!(iov, ctypes::iovec, iovcnt, MappingFlags::READ);
            apply!(syscall_imp::io::sys_writev, fd, iov, iovcnt)
        }
        #[cfg(all(feature = "fs", feature = "fd"))]
        renameat => [old_dirfd, old_path, new_dirfd, new_path, ..] {
            apply!(syscall_imp::fs::sys_renameat, old_dirfd, old_path, new_dirfd, new_path)
        }
        // 文件操作相关系统调用
        #[cfg(all(feature = "fs", feature = "fd"))]
        openat => [dirfd, fname, flags, mode, ..] {
            apply!(syscall_imp::fs::sys_openat, dirfd, fname, flags, mode)
        }

        #[cfg(all(feature = "fs", feature = "fd"))]
        close => [fd, ..] {
            apply!(syscall_imp::fd::sys_close, fd)
        }
        #[cfg(all(feature = "fs", feature = "fd"))]
        ioctl =>[fd,op,..]{
                Ok(0)
        }


        #[cfg(all(feature = "fs", target_arch = "x86_64"))]
        unlink => [path_name, ..] {
             apply!(syscall_imp::fs::sys_unlink, path_name)
        }

        #[cfg(all(feature = "fs", feature = "fd"))]
        unlinkat => [dirfd, path_name, ..] {
             apply!(syscall_imp::fs::sys_unlinkat, dirfd, path_name)
        }

        /* TODO:
         *#[cfg(all(feature = "fs", feature = "fd"))]
         *statfs => _args {
         *    //todo!()
         *}
         */

        #[cfg(all(feature = "fs", feature = "fd"))]
        chdir => [path, ..] apply!(sys_chdir, path),
        // TODO: handle dir_fd and prem
        #[cfg(all(feature = "fs", feature = "fd"))]
        mkdirat => [dir_fd, path, perm, ..] {
            apply!(syscall_imp::fs::sys_mkdirat, dir_fd, path, perm)
        }
        #[cfg(all(feature = "fs", feature = "fd"))]
        getdents64 => [fd, buf, count, ..] {
            //apply!(sys_getdents, fd, buf, count)
            validate_ptr!(buf, ctypes::dirent, MappingFlags::WRITE);
            let count:c_int = count.try_into().unwrap();
            apply!(sys_getdents, fd, buf, count)
        }

        #[cfg(all(feature = "fs", feature = "fd"))]
        fstat => [fd, buf, ..] {
            validate_ptr!(buf, test_stat, MappingFlags::WRITE);
            unsafe { apply!(syscall_imp::fs::sys_fstat, fd, buf) }
        }
<<<<<<< HEAD

        statx => [dirfd, path, flags, mask, buf, ..]{
            unsafe{apply!(syscall_imp::fs::sys_statx, dirfd, path, flags, mask, buf)}
=======
        
        statx => [dirfd, path, flags, mask, buf, ..] {
            validate_ptr!(buf, arceos_posix_api::ctype_my::statx, MappingFlags::WRITE);
            unsafe { apply!(syscall_imp::fs::sys_statx, dirfd, path, flags, mask, buf) }
>>>>>>> 9e0f1f1f
        }
        #[cfg(target_arch = "riscv64")]
        #[cfg(all(feature = "fs", feature = "fd"))]
        fstatat => [dir_fd, pathname, buf, flags, ..] {
            unsafe { apply!(syscall_imp::fs::sys_fstatat, dir_fd, pathname, buf, flags) }
        }
<<<<<<< HEAD
=======
        statfs => [path, buf,..]{
            validate_ptr!(buf, axfs_vfs::structs::FileSystemInfo, MappingFlags::WRITE);
            apply!(fs::sys_statfs, path , buf)
        }
        fgetxattr =>[fd, name, buf, sizes,..]{
            validate_ptr!(buf, c_void, MappingFlags::WRITE);
            apply!(fs::sys_fgetxattr, fd, name ,buf as *mut c_void, sizes)
        }
        fsetxattr =>[fd, name, buf, sizes, flag,..]{
            validate_ptr!(buf, c_void, MappingFlags::WRITE);
            apply!(sys_fsetxattr,fd, name, buf, sizes, flag)
        }
        flistxattr=>[fd,list,size,..]{
            apply!(sys_flistxattr, fd, list, size)
        }
        fremovexattr =>[fd, name,..]{
            apply!(sys_fremovexattr, fd ,name)
        }
        utimensat =>[dirfd ,path ,times, flags,..]{
            ///Now it can NOT change atime_nec and mtime_nec and support large number like 1LL<<32
            let mut now: timeval = timeval{tv_sec:0, tv_usec:0 };
            sys_get_time_of_day(&mut now).unwrap();
            apply!(sys_utimesat, dirfd, path, times, now, flags)
        }
>>>>>>> 9e0f1f1f

        #[cfg(all(feature = "fs", feature = "fd"))]
        lseek => [fd, offset, whence, ..] {
            apply!(syscall_imp::fs::sys_lseek, fd, offset, whence)
        }

        #[cfg(all(feature = "fs", feature = "fd"))]
        getcwd => [buf, size, ..] {
            apply!(syscall_imp::fs::sys_getcwd, buf, size)
        }

        #[cfg(all(feature = "fs", feature = "fd"))]
        dup => [old_fd, ..] {
            apply!(syscall_imp::fd::sys_dup, old_fd)
        }

        #[cfg(all(feature = "fs", feature = "fd"))]
        dup3 => [old_fd, new_fd, ..] {
            apply!(syscall_imp::fd::sys_dup3, old_fd, new_fd)
        }

        #[cfg(all(feature = "fs", feature = "fd"))]
        fcntl => [fd, cmd, arg, ..] {
            apply!(syscall_imp::fd::sys_fcntl, fd, cmd, arg)
        }
        #[cfg(all(feature = "fs", feature = "fd"))]
        ppoll => [fds, nfds, timeout, sigmask, ..] {
            //validate_ptr!(fds, ctypes::pollfd, nfds, MappingFlags::READ | MappingFlags::WRITE);
            // timeout, sigmask 可选校验
            apply!(syscall_imp::fd::sys_ppoll, fds, nfds, timeout, sigmask)
        }
        #[cfg(feature = "pipe")]
        pipe2 => [fds, ..] {
            let fds = unsafe { core::slice::from_raw_parts_mut(fds as *mut c_int, 2) };
            syscall_imp::pipe::sys_pipe(fds)
        }
        pread64 => [fd, buf_ptr, size, off_t, ..] {
            fs::sys_pread64(fd as c_int, buf_ptr as *mut u8, size, off_t as isize)
        }
        pwrite64 => [fd, buf_ptr, size, off_t,..] {
            fs::sys_pwrite64(fd as c_int, buf_ptr as *mut u8, size, off_t as isize)
        }

        mount => [src, mnt, fstype, mntflag,..]{
            apply!(fs::sys_mount, src, mnt, fstype, mntflag)
        }
        umount2=> [mnt,..]{
            apply!(fs::sys_umount2, mnt)
        }
        // 虚拟内存管理
        brk => [new_heap_top, ..] {
            syscall_imp::mm::sys_brk(new_heap_top)
        }
        mprotect => [addr, size, prot, ..] {
            syscall_imp::mm::sys_mprotect(addr, size, prot)
        }
        mmap => [addr, len, prot, flags, fd, offset, ..] {
            syscall_imp::mm::sys_mmap(addr, len, prot, flags, fd as _, offset)
        }
        munmap => [start, size, ..] {
            syscall_imp::mm::sys_munmap(start, size)
        }
        
        //信号处理
        rt_sigaction => [signum, act, oldact, ..] {
            syscall_imp::signal::sys_rt_sigaction(signum as i32, act, oldact)
        }
        rt_sigprocmask => [how, set, oldset, ..] {
            syscall_imp::signal::sys_rt_sigprocmask(how as i32, set, oldset)
        }
        rt_sigtimedwait => [set, info, timeout, ..] {
            syscall_imp::signal::sys_rt_sigtimedwait(set, info, timeout)
        }
        rt_sigreturn => _ {
            syscall_imp::signal::sys_rt_sigreturn()
        }
        rt_sigsuspend => [mask_ptr, sigsetsize, ..] {
            syscall_imp::signal::sys_rt_sigsuspend(mask_ptr, sigsetsize)
        }
        // 进程控制相关系统调用
        exit => [code, ..] {
            syscall_imp::process::sys_exit(code as i32)
        }
        exit_group => [code, ..] {
            syscall_imp::process::sys_exit_group(code as i32)
        }
        clone => [flags, sp, ..] {
            syscall_imp::process::sys_clone(flags, sp)
        }
        wait4 => [pid, wstatus, options, ..] {
            syscall_imp::process::sys_wait4(pid as i32, wstatus, options as u32)
        }
        execve => [pathname, argv, envp, ..] {
            syscall_imp::process::sys_execve(pathname, argv, envp)
        }
        set_tid_address => [tidptr, ..] {
            syscall_imp::process::sys_set_tid_address(tidptr)
        }
        getpid => _ {
            syscall_imp::process::sys_getpid()
        }
        gettid => _ {
            syscall_imp::process::sys_gettid()
        }
        getppid => _ {
            syscall_imp::process::sys_getppid()
        }
        getgid => _ {
            syscall_imp::process::sys_getgid()
        }
        getuid => _ {
            syscall_imp::process::sys_getuid()
        }
        geteuid => _ {
            syscall_imp::process::sys_geteuid()
        }
        getegid => _ {
            syscall_imp::process::sys_getegid()
        }
        kill => [pid, sig, ..] {
            syscall_imp::process::sys_kill(pid as i32, sig as i32)
        }
        setxattr => _ {
            syscall_imp::process::sys_setxattr()
        }
        futex => _ {
            syscall_imp::process::sys_futex()
        }
        sched_yield => _ syscall_imp::task::sys_yield()

        // 时间相关系统调用
        times => [tms_ptr, ..] {
            syscall_imp::time::sys_times(tms_ptr)
        }
        clock_gettime => [clk_id, ts, ..] {
            validate_ptr!(ts, ctypes::timespec, MappingFlags::WRITE);
            apply!(syscall_imp::time::sys_clock_gettime, clk_id, ts)
        }
        clock_gettime64 => args {
            let cls = args[0];
            let ts: *mut ctypes::timespec = args[1] as *mut ctypes::timespec;
            syscall_imp::time::sys_clock_gettime(cls as ctypes::clockid_t, ts)
        }
        gettimeofday => [ts, ..] {
            validate_ptr!(ts, ctypes::timeval, MappingFlags::WRITE);
            apply!(syscall_imp::time::sys_get_time_of_day, ts)
        }
        nanosleep => args {
            let req: *const ctypes::timespec = args[0] as *const ctypes::timespec;
            let rem: *mut ctypes::timespec = args[1] as *mut ctypes::timespec;
            syscall_imp::time::sys_nanosleep(req, rem)
        }
        clock_nanosleep_time64 => args {
            // TODO: handle clock_id and flags
            let _clock_id = args[0];
            let _flags = args[1];
            let req: *const ctypes::timespec = args[2] as *const ctypes::timespec;
            let rem: *mut ctypes::timespec = args[3] as *mut ctypes::timespec;
            syscall_imp::time::sys_nanosleep(req, rem)
        }
        //资源相关系统调用
        getrlimit => [resource, rlimit, ..] {
            validate_ptr!(rlimit, ctypes::rlimit, MappingFlags::WRITE);
            apply!(syscall_imp::source::sys_getrlimit, resource, rlimit)
        }
        setrlimit => [resource, rlimit, ..] {
            validate_ptr!(rlimit, ctypes::rlimit, MappingFlags::READ);
            apply!(syscall_imp::source::sys_setrlimit, resource, rlimit)
        }
        prlimit64 => [pid, resource, new_limit, old_limit, ..] {
            validate_ptr!(new_limit, ctypes::rlimit, MappingFlags::READ, nullable);
            validate_ptr!(old_limit, ctypes::rlimit, MappingFlags::WRITE, nullable);
            apply!(syscall_imp::source::sys_prlimit64, pid, resource, new_limit, old_limit)
        }
        // 其他系统调用
        uname => [buf, ..] apply!(sys_uname, buf),
        ioctl=>_{
            Ok(0)
        }
        //网络相关
        #[cfg(feature = "net")]
        socket => [domain, socktype, protocol, ..] {
            apply!(syscall_imp::net::sys_socket, domain, socktype, protocol)
        }
        #[cfg(feature = "net")]
        bind => [fd, addr, addrlen, ..] {
            apply!(syscall_imp::net::sys_bind, fd, addr, addrlen)
        }
        #[cfg(feature = "net")]
        // fd, addr, addrlen
        connect => [fd, addr, addrlen, ..] {
            apply!(syscall_imp::net::sys_connect, fd, addr, addrlen)
        }
        #[cfg(feature = "net")]
        // fd, buf, len, flags, addr, addrlen
        sendto => [fd, buf, len, flags, addr, addrlen, ..] {
            apply!(syscall_imp::net::sys_sendto, fd, buf, len, flags, addr, addrlen)
        }

        #[cfg(feature = "net")]
        // fd, buf, len, flags
        sendmsg => [fd, buf, len, flags, ..] {
            apply!(syscall_imp::net::sys_send, fd, buf, len, flags)
        }

        #[cfg(feature = "net")]
        // fd, buf, len, flags, addr, addrlen
        recvfrom => [fd, buf, len, flags, addr, addrlen, ..] {
            unsafe { apply!(syscall_imp::net::sys_recvfrom, fd, buf, len, flags, addr, addrlen) }
        }

        #[cfg(feature = "net")]
        // fd, buf, len, flags
        recvmsg => [fd, buf, len, flags, ..] {
            apply!(syscall_imp::net::sys_recv, fd, buf, len, flags)
        }

        #[cfg(feature = "net")]
        // fd, backlog
        listen => [fd, backlog, ..] {
            apply!(syscall_imp::net::sys_listen, fd, backlog)
        }

        #[cfg(feature = "net")]
        // fd, addr, addrlen
        accept => [fd, addr, addrlen, ..] {
            unsafe { apply!(syscall_imp::net::sys_accept, fd, addr, addrlen) }
        }

        #[cfg(feature = "net")]
        // fd, how
        shutdown => [fd, how, ..] {
            apply!(syscall_imp::net::sys_shutdown, fd, how)
        }

        #[cfg(feature = "net")]
        // fd, addr, addrlen
        getsockname => [fd, addr, addrlen, ..] {
            unsafe { apply!(syscall_imp::net::sys_getsockname, fd, addr, addrlen) }
        }

        #[cfg(feature = "net")]
        // fd, addr, addrlen
        getpeername => [fd, addr, addrlen, ..] {
            unsafe { apply!(syscall_imp::net::sys_getpeername, fd, addr, addrlen) }
        }
        sched_getaffinity => _ {
            Ok(0)
        }
        fchown => _ {
            Ok(0)
        }
        fchownat => _ {
            Ok(0)
        }
);<|MERGE_RESOLUTION|>--- conflicted
+++ resolved
@@ -2,7 +2,8 @@
 #![feature(stmt_expr_attributes)]
 // #![cfg(test)]
 
- mod test;
+mod test;
+#[macro_use]
 extern crate axlog;
 use axerrno::LinuxError;
 use syscall_imp::{
@@ -11,29 +12,22 @@
 };
 // use axmono::ptr::{get_uspace, validate_reabable};
 mod syscall_imp;
+use arceos_posix_api::ctype_my::statx;
 use arceos_posix_api::ctypes::{pid_t, timespec, timeval};
 use arceos_posix_api::{ctypes, sys_listxattr, sys_pread64, sys_pwrite64};
-use axlog::debug;
+use axhal::paging::MappingFlags;
+use axmono::validate_ptr;
 use core::ffi::*;
 use core::ptr;
 use syscalls::Sysno::gettimeofday;
-<<<<<<< HEAD
-
-pub mod result;
-use crate::syscall_imp::fs::{sys_flistxattr, sys_fsetxattr, sys_utimesat};
-=======
-use arceos_posix_api::ctype_my::statx;
-use axhal::paging::MappingFlags;
-use axlog::{debug, warn};
-use axmono::validate_ptr;
 
 pub mod result;
 mod utils;
 
-use crate::syscall_imp::fs::{sys_flistxattr, sys_fremovexattr, sys_fsetxattr, sys_utimesat, test_stat};
-pub use result::{SyscallResult, ToLinuxResult};
 use crate::syscall_imp::fs;
->>>>>>> 9e0f1f1f
+use crate::syscall_imp::fs::{
+    sys_flistxattr, sys_fremovexattr, sys_fsetxattr, sys_utimesat, test_stat,
+};
 use crate::syscall_imp::io::sys_write;
 use crate::syscall_imp::time::sys_get_time_of_day;
 pub use result::{SyscallResult, ToLinuxResult};
@@ -83,7 +77,6 @@
         let [$($arg),* ..] = args;
      };
 }*/
- 
 
 syscall_handler_def!(
         write => [fd, buf_ptr, size, ..] {
@@ -164,24 +157,15 @@
             validate_ptr!(buf, test_stat, MappingFlags::WRITE);
             unsafe { apply!(syscall_imp::fs::sys_fstat, fd, buf) }
         }
-<<<<<<< HEAD
-
-        statx => [dirfd, path, flags, mask, buf, ..]{
-            unsafe{apply!(syscall_imp::fs::sys_statx, dirfd, path, flags, mask, buf)}
-=======
-        
         statx => [dirfd, path, flags, mask, buf, ..] {
             validate_ptr!(buf, arceos_posix_api::ctype_my::statx, MappingFlags::WRITE);
             unsafe { apply!(syscall_imp::fs::sys_statx, dirfd, path, flags, mask, buf) }
->>>>>>> 9e0f1f1f
         }
         #[cfg(target_arch = "riscv64")]
         #[cfg(all(feature = "fs", feature = "fd"))]
         fstatat => [dir_fd, pathname, buf, flags, ..] {
             unsafe { apply!(syscall_imp::fs::sys_fstatat, dir_fd, pathname, buf, flags) }
         }
-<<<<<<< HEAD
-=======
         statfs => [path, buf,..]{
             validate_ptr!(buf, axfs_vfs::structs::FileSystemInfo, MappingFlags::WRITE);
             apply!(fs::sys_statfs, path , buf)
@@ -206,8 +190,6 @@
             sys_get_time_of_day(&mut now).unwrap();
             apply!(sys_utimesat, dirfd, path, times, now, flags)
         }
->>>>>>> 9e0f1f1f
-
         #[cfg(all(feature = "fs", feature = "fd"))]
         lseek => [fd, offset, whence, ..] {
             apply!(syscall_imp::fs::sys_lseek, fd, offset, whence)
@@ -269,7 +251,7 @@
         munmap => [start, size, ..] {
             syscall_imp::mm::sys_munmap(start, size)
         }
-        
+
         //信号处理
         rt_sigaction => [signum, act, oldact, ..] {
             syscall_imp::signal::sys_rt_sigaction(signum as i32, act, oldact)
@@ -293,8 +275,8 @@
         exit_group => [code, ..] {
             syscall_imp::process::sys_exit_group(code as i32)
         }
-        clone => [flags, sp, ..] {
-            syscall_imp::process::sys_clone(flags, sp)
+        clone => [flags, sp, parent_tid, a4, a5, ..] {
+            syscall_imp::process::sys_clone(flags, sp, parent_tid, a4, a5)
         }
         wait4 => [pid, wstatus, options, ..] {
             syscall_imp::process::sys_wait4(pid as i32, wstatus, options as u32)
@@ -327,13 +309,10 @@
             syscall_imp::process::sys_getegid()
         }
         kill => [pid, sig, ..] {
-            syscall_imp::process::sys_kill(pid as i32, sig as i32)
+            syscall_imp::process::sys_kill(pid as i32, sig as u32)
         }
         setxattr => _ {
             syscall_imp::process::sys_setxattr()
-        }
-        futex => _ {
-            syscall_imp::process::sys_futex()
         }
         sched_yield => _ syscall_imp::task::sys_yield()
 
@@ -462,4 +441,55 @@
         fchownat => _ {
             Ok(0)
         }
+        futex => [uaddr, futex_op, val, timeout, uaddr2, val3, ..] {
+            error!("exit futex");
+            axmono::task::sys_exit(-1 as i32);
+            // 调用 syscall/pthread.rs 中实现的 sys_futex
+            // pthread::sys_futex(uaddr, futex_op, val, timeout as isize, uaddr2, val3)
+            Ok(0)
+        }
+
+
+        // System V IPC Shared Memory System Calls
+        // shmget(key, size, shmflg)
+        shmget => [key, size, shmflg, ..] {
+            apply!(syscall_imp::ipc::sys_shmget, key, size, shmflg)
+        }
+
+        // shmat(shmid, shmaddr, shmflg)
+        shmat => [shmid, shmaddr, shmflg, ..] {
+            // shmid: c_int (i32)
+            // shmaddr: *const c_void (usize -> *const c_void)
+            // shmflg: c_int (i32)
+            // 注意：shmaddr 是一个裸指针，需要从 usize 转换
+            let shmaddr_ptr: *const c_void = shmaddr as *const c_void;
+            apply!(syscall_imp::ipc::sys_shmat, shmid, shmaddr_ptr, shmflg)
+        }
+
+        // shmdt(shmaddr)
+        shmdt => [shmaddr, ..] {
+            // shmaddr: *const c_void (usize -> *const c_void)
+            let shmaddr_ptr: *const c_void = shmaddr as *const c_void;
+            apply!(syscall_imp::ipc::sys_shmdt, shmaddr_ptr)
+        }
+
+        // shmctl(shmid, cmd, buf)
+        shmctl => [shmid, cmd, buf, ..] {
+            // shmid: c_int (i32)
+            // cmd: c_int (i32)
+            // buf: *mut c_void (usize -> *mut c_void)
+            // 注意：buf 是一个裸指针，需要从 usize 转换
+            let buf_ptr: *mut c_void = buf as *mut c_void;
+            apply!(syscall_imp::ipc::sys_shmctl, shmid, cmd, buf_ptr)
+        }
+
+        pselect6 => [nfds, readfds, writefds, exceptfds, timeout, sigmask] {
+            // 因为 sys_pselect 内部可能需要裸指针操作，所以这里也需要 unsafe
+            unsafe {
+                apply!(
+                    syscall_imp::io::sys_pselect,
+                    nfds, readfds, writefds, exceptfds, timeout, sigmask
+                )
+            }
+        }
 );