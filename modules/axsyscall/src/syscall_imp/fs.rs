use crate::SyscallResult;
use arceos_posix_api::{self as api, ctypes};
use core::ffi::c_char;
use core::ffi::c_int;

<<<<<<< HEAD

pub fn ae_openat(
=======
#[cfg(feature = "fs")]
pub fn sys_openat(
>>>>>>> d4658858
    dirfd: c_int,
    filename: *const c_char,
    flags: c_int,
    mode: ctypes::mode_t,
) -> SyscallResult {
    let ret = api::sys_openat(dirfd, filename, flags, mode) as isize;
    if ret < 0 {
        SyscallResult::Error((-ret).try_into().unwrap())
    } else {
        SyscallResult::Success(ret)
    }
}
<<<<<<< HEAD

pub fn ae_lseek(fd: c_int, offset: ctypes::off_t, whence: c_int) -> SyscallResult {
=======
#[cfg(feature = "fs")]
pub fn sys_lseek(fd: c_int, offset: ctypes::off_t, whence: c_int) -> SyscallResult {
>>>>>>> d4658858
    let ret = api::sys_lseek(fd,offset,whence) as isize;
    if ret < 0 {
        SyscallResult::Error((-ret).try_into().unwrap())
    } else {
        SyscallResult::Success(ret)
    }
}

<<<<<<< HEAD

pub unsafe fn ae_stat(path: *const c_char, buf: *mut ctypes::stat) -> SyscallResult{
=======
#[cfg(feature = "fs")]
pub unsafe fn sys_stat(path: *const c_char, buf: *mut ctypes::stat) -> SyscallResult{
>>>>>>> d4658858
    let ret = api::sys_stat(path,buf) as isize;
    if ret < 0 {
        SyscallResult::Error((-ret).try_into().unwrap())
    } else {
        SyscallResult::Success(ret)
    }
}

<<<<<<< HEAD

pub unsafe fn ae_fstat(fd: c_int, buf: *mut ctypes::stat) -> SyscallResult{
    let ret = api::sys_fstat(fd,buf) as isize;
=======
#[cfg(feature = "fs")]
pub unsafe fn sys_fstat(fd: c_int, buf: *mut ctypes::stat) -> SyscallResult{
    let ret = unsafe { api::sys_fstat(fd, buf) } as isize;
>>>>>>> d4658858
    if ret < 0 {
        SyscallResult::Error((-ret).try_into().unwrap())
    } else {
        SyscallResult::Success(ret)
    }
}

<<<<<<< HEAD

pub unsafe fn ae_lstat(path: *const c_char, buf: *mut ctypes::stat) -> SyscallResult {
=======
#[cfg(feature = "fs")]
pub unsafe fn sys_lstat(path: *const c_char, buf: *mut ctypes::stat) -> SyscallResult {
>>>>>>> d4658858
    let ret = api::sys_lstat(path,buf) as isize;
    if ret < 0 {
        SyscallResult::Error((-ret).try_into().unwrap())
    } else {
        SyscallResult::Success(ret)
    }
}

<<<<<<< HEAD

pub fn ae_getcwd(buf: *mut c_char, size: usize) -> SyscallResult {
=======
#[cfg(feature = "fs")]
pub fn sys_getcwd(buf: *mut c_char, size: usize) -> SyscallResult {
>>>>>>> d4658858
    let ret = api::sys_getcwd(buf,size) as isize;
    if ret < 0 {
        SyscallResult::Error((-ret).try_into().unwrap())
    } else {
        SyscallResult::Success(ret)
    }
}

<<<<<<< HEAD
pub fn ae_rename(old: *const c_char, new: *const c_char) -> SyscallResult {
=======
#[cfg(feature = "fs")]
pub fn sys_rename(old: *const c_char, new: *const c_char) -> SyscallResult {
>>>>>>> d4658858
    let ret = api::sys_rename(old,new) as isize;
    if ret < 0 {
        SyscallResult::Error((-ret).try_into().unwrap())
    } else {
        SyscallResult::Success(ret)
    }
}<|MERGE_RESOLUTION|>--- conflicted
+++ resolved
@@ -3,13 +3,8 @@
 use core::ffi::c_char;
 use core::ffi::c_int;
 
-<<<<<<< HEAD
-
-pub fn ae_openat(
-=======
 #[cfg(feature = "fs")]
 pub fn sys_openat(
->>>>>>> d4658858
     dirfd: c_int,
     filename: *const c_char,
     flags: c_int,
@@ -22,13 +17,8 @@
         SyscallResult::Success(ret)
     }
 }
-<<<<<<< HEAD
-
-pub fn ae_lseek(fd: c_int, offset: ctypes::off_t, whence: c_int) -> SyscallResult {
-=======
 #[cfg(feature = "fs")]
 pub fn sys_lseek(fd: c_int, offset: ctypes::off_t, whence: c_int) -> SyscallResult {
->>>>>>> d4658858
     let ret = api::sys_lseek(fd,offset,whence) as isize;
     if ret < 0 {
         SyscallResult::Error((-ret).try_into().unwrap())
@@ -37,13 +27,8 @@
     }
 }
 
-<<<<<<< HEAD
-
-pub unsafe fn ae_stat(path: *const c_char, buf: *mut ctypes::stat) -> SyscallResult{
-=======
 #[cfg(feature = "fs")]
 pub unsafe fn sys_stat(path: *const c_char, buf: *mut ctypes::stat) -> SyscallResult{
->>>>>>> d4658858
     let ret = api::sys_stat(path,buf) as isize;
     if ret < 0 {
         SyscallResult::Error((-ret).try_into().unwrap())
@@ -52,15 +37,9 @@
     }
 }
 
-<<<<<<< HEAD
-
-pub unsafe fn ae_fstat(fd: c_int, buf: *mut ctypes::stat) -> SyscallResult{
-    let ret = api::sys_fstat(fd,buf) as isize;
-=======
 #[cfg(feature = "fs")]
 pub unsafe fn sys_fstat(fd: c_int, buf: *mut ctypes::stat) -> SyscallResult{
     let ret = unsafe { api::sys_fstat(fd, buf) } as isize;
->>>>>>> d4658858
     if ret < 0 {
         SyscallResult::Error((-ret).try_into().unwrap())
     } else {
@@ -68,13 +47,8 @@
     }
 }
 
-<<<<<<< HEAD
-
-pub unsafe fn ae_lstat(path: *const c_char, buf: *mut ctypes::stat) -> SyscallResult {
-=======
 #[cfg(feature = "fs")]
 pub unsafe fn sys_lstat(path: *const c_char, buf: *mut ctypes::stat) -> SyscallResult {
->>>>>>> d4658858
     let ret = api::sys_lstat(path,buf) as isize;
     if ret < 0 {
         SyscallResult::Error((-ret).try_into().unwrap())
@@ -83,13 +57,8 @@
     }
 }
 
-<<<<<<< HEAD
-
-pub fn ae_getcwd(buf: *mut c_char, size: usize) -> SyscallResult {
-=======
 #[cfg(feature = "fs")]
 pub fn sys_getcwd(buf: *mut c_char, size: usize) -> SyscallResult {
->>>>>>> d4658858
     let ret = api::sys_getcwd(buf,size) as isize;
     if ret < 0 {
         SyscallResult::Error((-ret).try_into().unwrap())
@@ -98,12 +67,8 @@
     }
 }
 
-<<<<<<< HEAD
-pub fn ae_rename(old: *const c_char, new: *const c_char) -> SyscallResult {
-=======
 #[cfg(feature = "fs")]
 pub fn sys_rename(old: *const c_char, new: *const c_char) -> SyscallResult {
->>>>>>> d4658858
     let ret = api::sys_rename(old,new) as isize;
     if ret < 0 {
         SyscallResult::Error((-ret).try_into().unwrap())
