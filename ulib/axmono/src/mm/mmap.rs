use core::ffi::{c_int, c_void};

use alloc::vec::{self, Vec};
use arceos_posix_api::{ctypes, get_file_like, sys_lseek, sys_read};
use axmm::MmapIO;

pub struct MmapIOImpl {
    pub file_offset: ctypes::off_t,
    pub fd: c_int,
}

impl MmapIO for MmapIOImpl {
    fn read(&self, start: usize, buf: &mut [u8]) {
        let fd = self.fd;
<<<<<<< HEAD
        if fd < 0 {
=======
        if fd <= 0{
>>>>>>> f61638d9
            return;
        }
        let start: ctypes::off_t = start.try_into().unwrap();
        let prev = sys_lseek(fd, 0, 1);
        let curr = sys_lseek(fd, start + self.file_offset, 0);
        sys_read(fd, buf.as_mut_ptr() as *mut c_void, buf.len());
        // recover cursor
        sys_lseek(fd, prev, 0);
    }

    fn write(&self, offset: usize, data: &[u8]) {
        todo!()
    }
}<|MERGE_RESOLUTION|>--- conflicted
+++ resolved
@@ -12,11 +12,7 @@
 impl MmapIO for MmapIOImpl {
     fn read(&self, start: usize, buf: &mut [u8]) {
         let fd = self.fd;
-<<<<<<< HEAD
-        if fd < 0 {
-=======
-        if fd <= 0{
->>>>>>> f61638d9
+        if fd <= 0 {
             return;
         }
         let start: ctypes::off_t = start.try_into().unwrap();
