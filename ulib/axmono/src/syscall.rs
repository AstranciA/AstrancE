--- conflicted
+++ resolved
@@ -112,11 +112,7 @@
                 perm,
                 flags,
                 Arc::new(MmapIOImpl {
-<<<<<<< HEAD
-                    fd: fd as isize as i32,
-=======
                     fd: fd as c_int,
->>>>>>> f61638d9
                     file_offset: offset.try_into().unwrap(),
                 }),
                 false,
