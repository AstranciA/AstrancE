use core::sync::atomic::{AtomicUsize, Ordering};

use crate::{ctypes::TimeStat, elf::OwnedElfFile, mm::map_trapoline, task::add_thread_to_table};
use alloc::{
    boxed::Box,
    string::{String, ToString},
    sync::Arc,
    vec::Vec,
};
use arceos_posix_api::{FD_TABLE, ctypes::*};
use axerrno::{AxError, AxResult, LinuxError, LinuxResult};
use axfs::{
    CURRENT_DIR, CURRENT_DIR_PATH,
    api::{current_dir, set_current_dir},
};
use axhal::arch::UspaceContext;
use axio::Read;
use axmm::{AddrSpace, kernel_aspace};
use axns::AxNamespace;
use axprocess::Pid;
use axsignal::{Signal, SignalContext};
use axsync::Mutex;
use axtask::{AxTaskRef, TaskExtRef, WaitQueue, current};
use core::ffi::c_int;
use memory_addr::VirtAddrRange;
use spin::RwLock;

use crate::{
    copy_from_kernel,
    ctypes::{CloneFlags, WaitStatus},
    elf::ELFInfo,
    loader::load_elf_from_disk,
    mm::map_elf_sections,
    task::TaskExt,
    utils::get_pwd_from_envs,
};

use super::{read_trapframe_from_kstack, spawn_user_task, spawn_user_task_inner};

/// Extended data for [`Process`].
pub struct ProcessData {
    /// The executable path
    pub exe_path: RwLock<String>,
    /// The virtual memory address space.
    pub aspace: Arc<Mutex<AddrSpace>>,
    /// The resource namespace
    pub ns: AxNamespace,

    /// The child exit wait queue
    pub child_exit_wq: WaitQueue,
    /// The exit signal of the thread
    pub exit_signal: Option<Signal>,

    /// The process signal manager
    pub signal: Arc<Mutex<SignalContext>>,
    pub signal_stack: Box<[u8; 4096]>,
}
impl ProcessData {
    /// Create a new [`ProcessData`].
    pub fn new(
        exe_path: String,
        aspace: Arc<Mutex<AddrSpace>>,
        signal: Arc<Mutex<SignalContext>>,
        exit_signal: Option<Signal>,
    ) -> Self {
        let signal_stack = Box::new([0u8; 4096]);
        let signal__ = signal.clone();
        let mut signal_ = signal__.lock();

        signal_.set_current_stack(axsignal::SignalStackType::Primary);
        signal_.set_stack(
            axsignal::SignalStackType::Primary,
            VirtAddrRange::from_start_size((signal_stack.as_ptr() as usize).into(), 4096),
        );
        Self {
            exe_path: RwLock::new(exe_path),
            aspace,
            ns: AxNamespace::new_thread_local(),
            child_exit_wq: WaitQueue::new(),
            exit_signal,
            signal,
            signal_stack,
        }
    }
    /// Initialize the namespace for the new task.
    pub(crate) fn ns_init_new(&self) {
        let ns = &self.ns;
        FD_TABLE.deref_from(ns).init_new(FD_TABLE.copy_inner());
        CURRENT_DIR
            .deref_from(ns)
            .init_new(CURRENT_DIR.copy_inner());
        CURRENT_DIR_PATH
            .deref_from(ns)
            .init_new(CURRENT_DIR_PATH.copy_inner());
    }
    /// Linux manual: A "clone" child is one which delivers no signal, or a
    /// signal other than SIGCHLD to its parent upon termination.
    pub fn is_clone_child(&self) -> bool {
        self.exit_signal != Signal::from_u32(SIGCHLD)
    }

    pub fn signal(&self) -> &Arc<Mutex<SignalContext>> {
        &self.signal
    }

    pub fn send_signal(&self, sig: Signal) {
        self.signal.lock().send_signal(sig.into());
    }
}
impl Drop for ProcessData {
    fn drop(&mut self) {
        if !cfg!(target_arch = "aarch64") && !cfg!(target_arch = "loongarch64") {
            // See [`crate::new_user_aspace`]

            debug!("Drop ProcessData");

            let kernel = kernel_aspace().lock();

            self.aspace
                .lock()
                .clear_mappings(VirtAddrRange::from_start_size(kernel.base(), kernel.size()));
        }
    }
}
/// Extended data for [`Thread`].
pub struct ThreadData {
    /// The clear thread tid field
    ///
    /// See <https://manpages.debian.org/unstable/manpages-dev/set_tid_address.2.en.html#clear_child_tid>
    ///
    /// When the thread exits, the kernel clears the word at this address if it is not NULL.
    pub clear_child_tid: AtomicUsize,
    // The thread-level signal manager
    //pub signal: ThreadSignalManager<RawMutex, WaitQueueWrapper>,
}

impl ThreadData {
    /// Create a new [`ThreadData`].
    #[allow(clippy::new_without_default)]
    pub fn new(proc: &ProcessData) -> Self {
        Self {
            clear_child_tid: AtomicUsize::new(0),
            //signal: ThreadSignalManager::new(proc.signal.clone()),
        }
    }

    /// Get the clear child tid field.
    pub fn clear_child_tid(&self) -> usize {
        self.clear_child_tid.load(Ordering::Relaxed)
    }

    /// Set the clear child tid field.
    pub fn set_clear_child_tid(&self, clear_child_tid: usize) {
        self.clear_child_tid
            .store(clear_child_tid, Ordering::Relaxed);
    }
}

/// From starry-next
/*
 *pub fn wait_pid(task: AxTaskRef, pid: i32, exit_code_ptr: *mut i32) -> Result<u64, WaitStatus> {
 *    let mut exit_task_id: usize = 0;
 *    let mut answer_id: u64 = 0;
 *    let mut answer_status = WaitStatus::NotExist;
 *
 *    for (index, child) in task.task_ext().children.lock().iter().enumerate() {
 *        //warn!("check child: {}", child.id_name());
 *        if pid <= 0 {
 *            if pid == 0 {
 *                axlog::warn!("Don't support for process group.");
 *            }
 *
 *            answer_status = WaitStatus::Running;
 *            if child.state() == axtask::TaskState::Exited {
 *                let exit_code = child.exit_code();
 *                answer_status = WaitStatus::Exited;
 *                debug!(
 *                    "wait pid _{}_ with code _{}_",
 *                    child.id().as_u64(),
 *                    exit_code
 *                );
 *                exit_task_id = index;
 *                if !exit_code_ptr.is_null() {
 *                    unsafe {
 *                        *exit_code_ptr = exit_code << 8;
 *                    }
 *                }
 *                answer_id = child.id().as_u64();
 *                break;
 *            }
 *        } else if child.id().as_u64() == pid as u64 {
 *            if let Some(exit_code) = child.join() {
 *                answer_status = WaitStatus::Exited;
 *                info!(
 *                    "wait pid _{}_ with code _{:?}_",
 *                    child.id().as_u64(),
 *                    exit_code
 *                );
 *                exit_task_id = index;
 *                if !exit_code_ptr.is_null() {
 *                    unsafe {
 *                        *exit_code_ptr = exit_code << 8;
 *                    }
 *                }
 *                answer_id = child.id().as_u64();
 *            } else {
 *                answer_status = WaitStatus::Running;
 *            }
 *            break;
 *        }
 *    }
 *
 *    if answer_status == WaitStatus::Running {
 *        axtask::yield_now();
 *    }
 *
 *    if answer_status == WaitStatus::Exited {
 *        task.task_ext().children.lock().remove(exit_task_id);
 *        return Ok(answer_id);
 *    }
 *    Err(answer_status)
 *}
 */

/// fork current task
/// **Return**
/// - `Ok(new_task_ref)` if fork successfully
pub fn fork(from_umode: bool) -> LinuxResult<AxTaskRef> {
    clone_task(None, CloneFlags::empty(), from_umode)
}

pub fn clone_task(
    stack: Option<usize>,
    flags: CloneFlags,
    from_umode: bool,
    /*
     *_ptid: usize,
     *_tls: usize,
     *_ctid: usize,
     */
) -> LinuxResult<AxTaskRef> {
    debug!("clone_task with flags: {:?}", flags);
    let curr = current();
    let current_task_ext = curr.task_ext();
    const FLAG_MASK: u32 = 0xff;
    let exit_signal = Signal::from_u32(flags.bits() & FLAG_MASK);
    // new task with same ip and sp of current task
    let mut trap_frame = read_trapframe_from_kstack(curr.get_kernel_stack_top().unwrap());

    let mut current_aspace = current_task_ext.process_data().aspace.lock();

    if from_umode {
        trap_frame.set_ret_code(0);
        trap_frame.step_ip();
    }

    // TODO: clone stack since it's always changed.
    // stack is copied meanwhilst addr space is copied
    //trap_frame.set_user_sp(stack);
    if let Some(stack) = stack {
        trap_frame.set_user_sp(stack);
    }

    let new_uctx = UspaceContext::from(&trap_frame);
    let current_pwd = current_dir()?;
    let mut new_task = spawn_user_task_inner(curr.name(), new_uctx, current_pwd);
    let tid = new_task.id().as_u64() as Pid;
    debug!("new process data");
    let process = if flags.contains(CloneFlags::THREAD) {
        new_task.ctx_mut().set_page_table_root(
            current_aspace
                .page_table_root(),
        );

        curr.task_ext().thread.process()
    } else {
        error!("setting parent");
        let parent = if flags.contains(CloneFlags::PARENT) {
            error!("setting parent 1");
            curr.task_ext()
                .thread
                .process()
                .parent()
                .ok_or(LinuxError::EINVAL)?
        } else {
            error!("setting parent 2");
            curr.task_ext().thread.process().clone()
        };
        let builder = parent.fork(tid);
        let aspace = if flags.contains(CloneFlags::VM) {
            curr.task_ext().process_data().aspace.clone()
        } else {
            #[cfg(feature = "COW")]
            let mut aspace = current_aspace.clone_on_write()?;
            #[cfg(not(feature = "COW"))]
            let mut aspace = current_aspace.clone_or_err()?;
            copy_from_kernel(&mut aspace)?;
            Arc::new(Mutex::new(aspace))
        };
        new_task
            .ctx_mut()
            .set_page_table_root(aspace.lock().page_table_root());

        let signal = if flags.contains(CloneFlags::SIGHAND) {
            parent
                .data::<ProcessData>()
                .map_or_else(Arc::default, |it| it.signal.clone())
        } else {
            Arc::default()
        };
        let process_data = ProcessData::new(
            curr.task_ext().process_data().exe_path.read().clone(),
            aspace,
            signal,
            exit_signal,
        );

        if flags.contains(CloneFlags::FILES) {
            FD_TABLE
                .deref_from(&process_data.ns)
                .init_shared(FD_TABLE.share());
        } else {
            FD_TABLE
                .deref_from(&process_data.ns)
                .init_new(FD_TABLE.copy_inner());
        }

        if flags.contains(CloneFlags::FS) {
            CURRENT_DIR
                .deref_from(&process_data.ns)
                .init_shared(CURRENT_DIR.share());
            CURRENT_DIR_PATH
                .deref_from(&process_data.ns)
                .init_shared(CURRENT_DIR_PATH.share());
        } else {
            CURRENT_DIR
                .deref_from(&process_data.ns)
                .init_new(CURRENT_DIR.copy_inner());
            CURRENT_DIR_PATH
                .deref_from(&process_data.ns)
                .init_new(CURRENT_DIR_PATH.copy_inner());
        }
        &builder.data(process_data).build()
    };

    let thread_data = ThreadData::new(process.data().unwrap());
    /* TODO: child_tid
     *if flags.contains(CloneFlags::CHILD_CLEARTID) {
     *    thread_data.set_clear_child_tid(child_tid);
     *}
     */

    let thread = process.new_thread(tid).data(thread_data).build();
    add_thread_to_table(&thread);
    new_task.init_task_ext(TaskExt::new(thread));
    Ok(axtask::spawn_task(new_task))
}

enum ExecType {
    Elf,
    Shebang(&'static str),
    Shell,
}

/// execve
/// mainly from starry
/// **Return**
/// - `Ok(handler)` if exec successfully, call handler to enter task.
/// - `Err(AxError)` if exec failed
///
pub fn exec_current(program_name: &str, args: &[String], envs: &[String]) -> AxResult<!> {
    warn!(
        "exec: {} with args {:?}, envs {:?}",
        program_name, args, envs
    );
    let mut args_ = vec![];
    let (oldpwd, pwd) = get_pwd_from_envs(envs);
    let mut program_path = if let Some(ref pwd) = pwd {
        pwd.clone() + "/" + program_name
    } else {
        program_name.to_string()
    };
    // try reading shebang
    let mut buffer: [u8; 64] = [0; 64];
    let mut file = axfs::api::File::open(program_path.as_str())?;
    file.read(&mut buffer)?;

    // FIXME: parse shebang
    let exec_type = if buffer.len() >= 4 && buffer[..4] == *b"\x7fELF" {
        ExecType::Elf
    } else if buffer[..2] == [b'#', b'!'] {
        // FIXME: read real shabang
        ExecType::Shell
    } else {
        ExecType::Shell
    };

    let elf_file: OwnedElfFile = match exec_type {
        ExecType::Elf => load_elf_from_disk(&program_path)
            .inspect_err(|err| debug!("load_elf_from_disk failed: {:?}", err))?,
        ExecType::Shell => {
            // try reading shebang
            //debug!("execve:{:?} starts with shebang #!...", program_name);
<<<<<<< HEAD
            program_path = "/musl/busybox".parse().unwrap(); // busybox
=======
            program_path = "/usr/bin/busybox".parse().unwrap(); // busybox
>>>>>>> a067b634

            args_.push(program_path.clone().into());
            args_.push("ash".into());

            load_elf_from_disk(program_path.as_str()).unwrap()
        }
        _ => {
            unimplemented!()
        }
    };
    args_.extend_from_slice(args);

    let args_: &[String] = args_.as_slice();
    let current_task = current();

    if Arc::strong_count(&current_task.task_ext().process_data().aspace) != 1 {
        warn!("Address space is shared by multiple tasks, exec is not supported.");
        return Err(AxError::Unsupported);
    }
    let mut aspace = current_task.task_ext().process_data().aspace.lock();
    let elf_info = ELFInfo::new(elf_file, aspace.base());
    aspace.unmap_user_areas()?;
    axhal::arch::flush_tlb(None);

    //TODO: clone envs??
    let (entry_point, user_stack_base, thread_pointer) =
        map_elf_sections(elf_info, &mut aspace, Some(args_), Some(envs))?;

    unsafe { current_task.task_ext().process_data().aspace.force_unlock() };

    current_task.set_name(&program_path);
    if let Some(pwd) = pwd {
        set_current_dir(pwd.as_str())?;
    }

    debug!(
        "exec: enter uspace, entry: {:?}, stack: {:?}",
        entry_point, user_stack_base,
    );

    let mut uctx = UspaceContext::new(entry_point.as_usize(), user_stack_base, 0);
    if let Some(tp) = thread_pointer {
        uctx.set_tp(tp.as_usize());
    }
    unsafe {
        uctx.enter_uspace(
            current_task
                .kernel_stack_top()
                .expect("No kernel stack top"),
        )
    }
}<|MERGE_RESOLUTION|>--- conflicted
+++ resolved
@@ -7,6 +7,7 @@
     sync::Arc,
     vec::Vec,
 };
+use core::ffi::c_int;
 use arceos_posix_api::{FD_TABLE, ctypes::*};
 use axerrno::{AxError, AxResult, LinuxError, LinuxResult};
 use axfs::{
@@ -276,14 +277,12 @@
     } else {
         error!("setting parent");
         let parent = if flags.contains(CloneFlags::PARENT) {
-            error!("setting parent 1");
             curr.task_ext()
                 .thread
                 .process()
                 .parent()
                 .ok_or(LinuxError::EINVAL)?
         } else {
-            error!("setting parent 2");
             curr.task_ext().thread.process().clone()
         };
         let builder = parent.fork(tid);
@@ -401,11 +400,7 @@
         ExecType::Shell => {
             // try reading shebang
             //debug!("execve:{:?} starts with shebang #!...", program_name);
-<<<<<<< HEAD
             program_path = "/musl/busybox".parse().unwrap(); // busybox
-=======
-            program_path = "/usr/bin/busybox".parse().unwrap(); // busybox
->>>>>>> a067b634
 
             args_.push(program_path.clone().into());
             args_.push("ash".into());
