use core::{
    error,
    ffi::{CStr, c_char, c_void},
};

use crate::task::ThreadData;
use crate::{
    ctypes::{CloneFlags, WaitStatus},
    mm::mmap::MmapIOImpl,
    task::{self, time_stat_from_user_to_kernel, time_stat_output},
};
use alloc::{string::String, sync::Arc, vec::Vec};
use arceos_posix_api::{
    self as api, char_ptr_to_str, ctypes::*, get_file_like, str_vec_ptr_to_str, sys_read,
};
use axerrno::{AxError, LinuxError};
use axfs::{CURRENT_DIR, api::set_current_dir, fops::Directory};
use axhal::trap::{PRE_TRAP, register_trap_handler};
use axhal::{arch::TrapFrame, time::nanos_to_ticks};
use axmm::{MmapFlags, MmapPerm};
// use axsyscall::{ToLinuxResult, apply, syscall_handler_def};
use axtask::{CurrentTask, TaskExtMut, TaskExtRef, current};
use core::ffi::c_int;
use linux_raw_sys::general as linux;
use memory_addr::MemoryAddr;
use syscalls::Sysno;

<<<<<<< HEAD
mod io;
mod ipc;
mod mm;
mod pthread;
=======
pub mod mm;
pub mod process;
pub mod signal;
pub mod time;
>>>>>>> 9e0f1f1f

pub use mm::*;
pub use process::*;
pub use signal::*;
pub use time::*;

/*
syscall_handler_def!(
        exit => [code,..] {
            task::sys_exit((code & 0xff) as i32)
        }
        exit_group => [code,..]{
            task::exit::sys_exit_group((code & 0xff) as i32)
        }
        clone => [flags, sp, parent_tid, a4, a5, ..] {
            let clone_flags = CloneFlags::from_bits_retain(flags as u32);
            let child_tid = {
                #[cfg(any(target_arch = "x86_64", target_arch = "loongarch64"))] {a4}
                #[cfg(not(any(target_arch = "x86_64", target_arch = "loongarch64")))] {a5}
            };
            let tls = {
                #[cfg(any(target_arch = "x86_64", target_arch = "loongarch64"))] {a5}
                #[cfg(not(any(target_arch = "x86_64", target_arch = "loongarch64")))] {a4}
            };


            let child_task = task::clone_task(
                if (sp != 0) { Some(sp) } else { None },
                clone_flags,
                true,
                parent_tid,
                child_tid,
                tls,
            )?;
            Ok(child_task.task_ext().thread.process().pid() as isize)
        }
        wait4 => [pid, wstatus, options, reusage, ..] {
            let curr = current();
            crate::sys_waitpid(
                pid as i32,
                wstatus.into(),
                options as u32
            )
        }
        execve => [pathname, argv, envp, ..] {
            let pathname = char_ptr_to_str(pathname as *const c_char)?;
            let argv: Vec<String> = str_vec_ptr_to_str(argv as *const *const c_char)?.into_iter().map(|s| String::from(s)).collect();
            let envp: Vec<String> = str_vec_ptr_to_str(envp as *const *const c_char)?.into_iter().map(|s| String::from(s)).collect();

            let err = task::exec_current(
                pathname,
                &argv.as_slice(),
                &envp.as_slice()
            ).expect_err("successful execve should not reach here");
            Err(err.into())
        }
        brk => [brk, ..] {
            apply!(mm::sys_brk, brk)
        }
        set_tid_address => args {
                let tidptr = args[0];
                let tid: usize = current().task_ext().thread.tid() as _;
                current().task_ext().thread_data().set_clear_child_tid(tidptr);
                Ok(tid as isize)
        }
        mmap => [addr, len, prot, flags, fd, off, ..] {
            apply!(mm::sys_mmap, addr, len, prot, flags, fd, off)
        }
        munmap => args {
            let curr = current();
            let mut aspace = curr.task_ext().process_data().aspace.lock();
            let start = args[0].into();
            let size = args[1].align_up_4k();
            if aspace.munmap(start, size).is_ok() {
                Ok(0)
            } else {
                // TODO
                Err(LinuxError::EPERM)
            }
        }
        mprotect => [addr, size, prot, ..] {
            apply!(mm::sys_mprotect, addr, size, prot)
        }
        getpid => _ {
            Ok(current().task_ext().thread.process().pid() as _)
        }
        gettid => _ {
            Ok(current().task_ext().thread.tid() as _)
        }
        getppid => _ {
            current().task_ext().thread.process().parent().map(|p|p.pid() as _).ok_or(LinuxError::EINVAL)
        }
        getgid => _ {
            Ok(current().task_ext().thread.process().group().pgid() as _)
        }
        getuid => _{
            Ok(0)
            //TODO: to acomplish the puid()
            // Ok(current().task_ext().thread.process().group().puid() as _)
        }
        geteuid => _{
            //TODO:geteuid ::returns the effective user ID of the calling process
            Ok(0)
        }
        getegid => _ {
            //getegid::returns the effective group ID of the calling process
            Ok(0)
        }
        // FIXME: cutime cstimes
        times => args {
            let curr_task = current();
            let (utime_ns, stime_ns) = curr_task.task_ext().time_stat_output();
            let utime = nanos_to_ticks(utime_ns.try_into().map_err(|_| AxError::BadState)?);
            let stime = nanos_to_ticks(stime_ns.try_into().map_err(|_| AxError::BadState)?);
            let tms = api::ctypes::tms {
                tms_utime: utime.try_into().unwrap(),
                tms_stime: stime.try_into().unwrap(),
                tms_cutime: utime.try_into().unwrap(),
                tms_cstime: stime.try_into().unwrap(),
            };
            unsafe {
                *(args[0] as *mut api::ctypes::tms) = tms;
            }
            Ok(0)
            //unsafe { core::slice::from_raw_parts_mut(args[0] as *mut api::ctypes::tms, 1).copy_from_slice(tms); }
        }
        rt_sigaction => [signum, act, oldact, ..] {
            task::signal::sys_sigaction(signum.try_into().map_err(|_| LinuxError::EINVAL)?, act as _, oldact as _).map_err(|_| panic!("1"))
        }
        rt_sigprocmask => [how, set, oldset, ..] {
            task::signal::sys_sigprocmask(how.try_into().map_err(|_| LinuxError::EINVAL)?, set as _, oldset as _)
        }
        rt_sigtimedwait => [set, info, timeout, ..] {
            task::signal::sys_sigtimedwait(set as _, info as _, timeout as _).map(|sig| sig as isize)
        }
        rt_sigreturn => _ {
            task::signal::sys_sigreturn()
        }
        rt_sigsuspend => [mask_ptr,sigsetsize,..]{
            task::signal::sys_rt_sigsuspend(mask_ptr as _,sigsetsize as _)
        }
        kill => [pid, sig, ..] {
            task::signal::sys_kill(pid as _, sig as _)
        }
        tkill => [tid, sig, ..] { // 对应 sys_tkill
            task::signal::sys_tkill(tid as _, sig as _)
        }
        tgkill => [tgid, tid, sig, ..] { // 对应 sys_tgkill
            task::signal::sys_tgkill(tgid as _, tid as _, sig as _)
        }
        //FIXME incomplete！
        setxattr => _ {
            Ok(0)
        }
        futex => [uaddr, futex_op, val, timeout, uaddr2, val3, ..] {
            error!("exit futex");
            task::sys_exit(-1 as i32);
            // 调用 syscall/pthread.rs 中实现的 sys_futex
            pthread::sys_futex(uaddr, futex_op, val, timeout as isize, uaddr2, val3)
        }


        // System V IPC Shared Memory System Calls
        // shmget(key, size, shmflg)
        shmget => [key, size, shmflg, ..] {
            apply!(ipc::sys_shmget, key, size, shmflg)
        }

        // shmat(shmid, shmaddr, shmflg)
        shmat => [shmid, shmaddr, shmflg, ..] {
            // shmid: c_int (i32)
            // shmaddr: *const c_void (usize -> *const c_void)
            // shmflg: c_int (i32)
            // 注意：shmaddr 是一个裸指针，需要从 usize 转换
            let shmaddr_ptr: *const c_void = shmaddr as *const c_void;
            apply!(ipc::sys_shmat, shmid, shmaddr_ptr, shmflg)
        }

        // shmdt(shmaddr)
        shmdt => [shmaddr, ..] {
            // shmaddr: *const c_void (usize -> *const c_void)
            let shmaddr_ptr: *const c_void = shmaddr as *const c_void;
            apply!(ipc::sys_shmdt, shmaddr_ptr)
        }

        // shmctl(shmid, cmd, buf)
        shmctl => [shmid, cmd, buf, ..] {
            // shmid: c_int (i32)
            // cmd: c_int (i32)
            // buf: *mut c_void (usize -> *mut c_void)
            // 注意：buf 是一个裸指针，需要从 usize 转换
            let buf_ptr: *mut c_void = buf as *mut c_void;
            apply!(ipc::sys_shmctl, shmid, cmd, buf_ptr)
        }

        pselect6 => [nfds, readfds, writefds, exceptfds, timeout, sigmask] {
            // 因为 sys_pselect 内部可能需要裸指针操作，所以这里也需要 unsafe
            unsafe {
                apply!(
                    io::sys_pselect,
                    nfds, readfds, writefds, exceptfds, timeout, sigmask
                )
            }
        }
);
*/
fn foo() {
    //LinuxError::ENOSYS
}<|MERGE_RESOLUTION|>--- conflicted
+++ resolved
@@ -25,17 +25,13 @@
 use memory_addr::MemoryAddr;
 use syscalls::Sysno;
 
-<<<<<<< HEAD
-mod io;
-mod ipc;
-mod mm;
-mod pthread;
-=======
+pub mod io;
+pub mod ipc;
 pub mod mm;
+pub mod pthread;
 pub mod process;
 pub mod signal;
 pub mod time;
->>>>>>> 9e0f1f1f
 
 pub use mm::*;
 pub use process::*;
