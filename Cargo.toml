--- conflicted
+++ resolved
@@ -11,7 +11,7 @@
 
     "ulib/axstd",
     "ulib/axlibc",
-    
+
     "examples/helloworld",
     "examples/httpclient",
     "examples/httpserver",
@@ -69,15 +69,6 @@
 [profile.release]
 lto = true
 
-<<<<<<< HEAD
-[patch.crates-io]
-page_table_multiarch = { git = "https://github.com/Mivik/page_table_multiarch.git", rev = "19ededd" }
-page_table_entry = { git = "https://github.com/Mivik/page_table_multiarch.git", rev = "19ededd" }
-#[patch.crates-io]
-#page_table_multiarch = { path = "./crates/page_table_multiarch/page_table_multiarch" }
-#page_table_entry = { path = "./crates/page_table_multiarch/page_table_entry" }
-=======
 #[patch.crates-io]
 #page_table_multiarch = { git = "https://github.com/Mivik/page_table_multiarch.git", rev = "19ededd" }
-#page_table_entry = { git = "https://github.com/Mivik/page_table_multiarch.git", rev = "19ededd" }
->>>>>>> 8642c6b0
+#page_table_entry = { git = "https://github.com/Mivik/page_table_multiarch.git", rev = "19ededd" }