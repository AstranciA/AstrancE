--- conflicted
+++ resolved
@@ -30,11 +30,7 @@
     "examples/httpclient",
     "examples/httpserver",
     "examples/httpserver",
-<<<<<<< HEAD
-    "examples/shell", "apps/oscomp", "apps/testcase", "modules/acbat", "modules/axsyscall"
-=======
     "examples/shell", "modules/acbat", "modules/axsyscall",
->>>>>>> 504226d2
 ]
 
 [workspace.package]
@@ -70,13 +66,9 @@
 axsync = { path = "modules/axsync" }
 axtask = { path = "modules/axtask" }
 axdma = { path = "modules/axdma" }
-<<<<<<< HEAD
 axsyscall = { path = "modules/axsyscall"}
-=======
-
 acbat = { path = "modules/acbat" }
 
->>>>>>> 504226d2
 [patch.crates-io]
 page_table_multiarch = { git = "https://github.com/oscomp/page_table_multiarch.git", rev = "c8a13b0"}
 page_table_entry = { git = "https://github.com/oscomp/page_table_multiarch.git", rev = "c8a13b0" }
