--- conflicted
+++ resolved
@@ -12,20 +12,12 @@
   "ulib/axstd",
   "ulib/axlibc",
 
-<<<<<<< HEAD
   "examples/helloworld",
   "examples/httpclient",
   "examples/httpserver",
   "examples/httpserver",
   "examples/shell",
   "ulib/axmono",
-=======
-    "examples/helloworld",
-    "examples/httpclient",
-    "examples/httpserver",
-    "examples/httpserver",
-    "examples/shell", "ulib/axmono",
->>>>>>> d4658858
 ]
 
 [workspace.package]
@@ -42,7 +34,7 @@
 [workspace.dependencies]
 axstd = { path = "ulib/axstd" }
 axlibc = { path = "ulib/axlibc" }
-axmono = {path = "ulib/axmono"}
+axmono = { path = "ulib/axmono" }
 arceos_api = { path = "api/arceos_api" }
 arceos_posix_api = { path = "api/arceos_posix_api" }
 axfeat = { path = "api/axfeat" }
