use alloc::string::{String, ToString};
use alloc::sync::Arc;
use alloc::vec::Vec;
use axfs::CURRENT_DIR;
use axfs::api::{DirEntry, create_dir, read_dir, remove_file};
use axfs::root::ROOT_DIR;
use axfs_vfs::{VfsDirEntry, VfsNodeAttr, VfsNodeOps, VfsNodeType};
use core::ffi::{c_char, c_int, c_long, c_longlong, c_uint, c_void};
use core::{panic, ptr};
use static_assertions::assert_eq_size;

use super::fd_ops::{FileLike, get_file_like};
use crate::AT_FDCWD;
use crate::ctypes::{__IncompleteArrayField, stat, time_t, timespec, timeval};
use axerrno::{LinuxError, LinuxResult};
use axfs::fops::OpenOptions;
use axio::{PollState, SeekFrom};
use axsync::Mutex;
// use crate::ctypes::{__IncompleteArrayField, time_t};
use crate::utils::str_to_cstr;
use crate::{ctypes, utils::char_ptr_to_str};
pub const UTIME_NOW: c_long = (1 << 30) - 1;
pub const UTIME_OMIT: c_long = (1 << 30) - 2;
// use crate::time;
/// File wrapper for `axfs::fops::File`.
pub struct File {
    inner: Mutex<axfs::fops::File>,
    path: String,
}

impl File {
    fn new(inner: axfs::fops::File, path: String) -> Self {
        Self {
            inner: Mutex::new(inner),
            path,
        }
    }

    fn add_to_fd_table(self) -> LinuxResult<c_int> {
        super::fd_ops::add_file_like(Arc::new(self))
    }

    pub fn from_fd(fd: c_int) -> LinuxResult<Arc<Self>> {
        let f = super::fd_ops::get_file_like(fd)?;
        f.into_any()
            .downcast::<Self>()
            .map_err(|_| LinuxError::EINVAL)
    }

    /// Get the path of the file.
    pub fn path(&self) -> &str {
        &self.path
    }

    /// Get the inner node of the file.    
    pub fn inner(&self) -> &Mutex<axfs::fops::File> {
        &self.inner
    }
}

fn get_c_string_length(name: *const c_char) -> usize {
    if name.is_null() {
        return 0; // 如果指针为空，返回长度为 0
    }
    let mut len = 0;
    let mut ptr = name;
    unsafe {
        // 遍历指针，直到遇到空字符 \0
        while *ptr != 0 {
            len += 1;
            ptr = ptr.offset(1);
        }
    }
    len
}

impl FileLike for File {
    fn read(&self, buf: &mut [u8]) -> LinuxResult<usize> {
        Ok(self.inner.lock().read(buf)?)
    }

    fn write(&self, buf: &[u8]) -> LinuxResult<usize> {
        Ok(self.inner.lock().write(buf)?)
    }

    fn stat(&self) -> LinuxResult<ctypes::stat> {
        let metadata = self.inner.lock().get_attr()?;
        Ok(attr2stat(metadata))
    }

    fn set_atime(&self, atime: u32, atime_n: u32) -> LinuxResult<usize> {
        self.inner
            .lock()
            .set_atime(atime, atime_n)
            .map_err(|_| LinuxError::EIO)?;
        Ok(0)
    }
    fn set_mtime(&self, mtime: u32, mtime_n: u32) -> LinuxResult<usize> {
        self.inner
            .lock()
            .set_mtime(mtime, mtime_n)
            .map_err(|_| LinuxError::EIO)?;
        Ok(0)
    }
    fn into_any(self: Arc<Self>) -> Arc<dyn core::any::Any + Send + Sync> {
        self
    }

    fn poll(&self) -> LinuxResult<PollState> {
        Ok(PollState {
            readable: true,
            writable: true,
        })
    }

    fn set_nonblocking(&self, _nonblocking: bool) -> LinuxResult {
        Ok(())
    }

    fn fgetxattr(
        &self,
        name: *const c_char,
        buf: *mut c_void,
        buf_size: usize,
    ) -> LinuxResult<usize> {
        let name_len = get_c_string_length(name.clone());
        let data_size: *mut usize = &mut 0;
        Ok(self
            .inner
            .lock()
            .get_xattr(name, name_len, buf, buf_size, data_size)?)
    }

    fn flistxattr(&self, list: *mut c_char, size: usize) -> LinuxResult<usize> {
        let ret_size: *mut usize = &mut 0;
        self.inner.lock().list_xattr(list, size, ret_size)?;
        Ok(ret_size as usize)
    }
    fn fsetxattr(
        &self,
        name: *const c_char,
        value: *mut c_void,
        size: usize,
        flags: usize,
    ) -> LinuxResult<usize> {
        let name_len = get_c_string_length(name.clone());
        Ok(self.inner.lock().set_xattr(name, name_len, value, size)?)
    }

    fn fremovexattr(&self, name: *const c_char) -> LinuxResult<usize> {
        let name_len = get_c_string_length(name.clone());
        Ok(self.inner.lock().remove_xattr(name, name_len)?)
    }
}

fn attr2stat(metadata: VfsNodeAttr) -> ctypes::stat {
    let ty = metadata.file_type() as u8;
    let perm = metadata.perm().bits() as u32;
    let st_mode = ((ty as u32) << 12) | perm;
    debug!("!!!!mode is {}", st_mode);
    ctypes::stat {
        st_dev: metadata.dev() as _,
        st_ino: metadata.st_ino() as _,
        st_mode,
        st_nlink: metadata.nlink() as _,
        st_uid: metadata.uid() as _,
        st_gid: metadata.gid() as _,
        st_size: metadata.size() as _,
        st_blksize: 512,
        st_blocks: metadata.blocks() as _,
        st_atime: timespec {
            tv_sec: metadata.atime() as time_t,
            tv_nsec: metadata.atime_nse() as core::ffi::c_long,
        },
        st_ctime: timespec {
            tv_sec: metadata.ctime() as time_t,
            tv_nsec: metadata.ctime_nse() as core::ffi::c_long,
        },
        st_mtime: timespec {
            tv_sec: metadata.mtime() as time_t,
            tv_nsec: metadata.mtime_nse() as core::ffi::c_long,
        },
        ..Default::default()
    }
}

/// Convert open flags to [`OpenOptions`].
fn flags_to_options(flags: c_int, _mode: ctypes::mode_t) -> OpenOptions {
    let flags = flags as u32;
    let mut options = OpenOptions::new();
    match flags & 0b11 {
        ctypes::O_RDONLY => options.read(true),
        ctypes::O_WRONLY => options.write(true),
        _ => {
            options.read(true);
            options.write(true);
        }
    };
    if flags & ctypes::O_APPEND != 0 {
        options.append(true);
    }
    if flags & ctypes::O_TRUNC != 0 {
        options.truncate(true);
    }
    if flags & ctypes::O_CREAT != 0 {
        options.create(true);
    }
    if flags & ctypes::O_EXEC != 0 {
        //options.create_new(true);
        options.execute(true);
    }
    if flags & ctypes::O_DIRECTORY != 0 {
        options.directory(true);
    }
    options
}

/// Open a file by `filename` and insert it into the file descriptor table.
///
/// Return its index in the file table (`fd`). Return `EMFILE` if it already
/// has the maximum number of files open.
pub fn sys_open(filename: *const c_char, flags: c_int, mode: ctypes::mode_t) -> c_int {
    let filename = char_ptr_to_str(filename);
    debug!("sys_open <= {:?} {:#o} {:#o}", filename, flags, mode);
    syscall_body!(sys_open, {
        add_file_or_directory_fd(
            axfs::fops::File::open,
            axfs::fops::Directory::open_dir,
            filename?,
            &flags_to_options(flags, mode),
        )
    })
}

/// Open or create a file.
/// fd: file descriptor
/// filename: file path to be opened or created
/// flags: open flags
/// mode: see man 7 inode
/// return new file descriptor if succeed, or return -1.
pub fn sys_openat(
    dirfd: c_int,
    filename: *const c_char,
    flags: c_int,
    mode: ctypes::mode_t,
) -> c_int {
    let filename = match char_ptr_to_str(filename) {
        Ok(s) => s,
        Err(_) => return LinuxError::EFAULT as c_int,
    };

    debug!(
        "sys_openat <= {} {:?} {:#o} {:#o}",
        dirfd, filename, flags, mode
    );

    if filename.starts_with('/') || dirfd == AT_FDCWD as _ {
        return sys_open(filename.as_ptr() as _, flags, mode);
    }

    Directory::from_fd(dirfd)
        .and_then(|dir| {
            add_file_or_directory_fd(
                |filename, options| dir.inner.lock().open_file_at(filename, options),
                |filename, options| dir.inner.lock().open_dir_at(filename, options),
                filename,
                &flags_to_options(flags, mode),
            )
        })
        .unwrap_or_else(|e| {
            debug!("sys_openat => {}", e);
            -1
        })
}

/// Create a directory by `dirname` relatively to `dirfd`.
/// TODO: handle `mode`
pub fn sys_mkdirat(dirfd: c_int, dirname: *const c_char, mode: ctypes::mode_t) -> c_int {
    let dirname = match char_ptr_to_str(dirname) {
        Ok(s) => s,
        Err(_) => return -1,
    };

    debug!("sys_mkdirat <= {} {:?} {:#o}", dirfd, dirname, mode);

    if dirname.starts_with('/') || dirfd == AT_FDCWD as _ {
        return create_dir(dirname).and(Ok(0)).unwrap_or_else(|e| {
            debug!("sys_mkdirat => {}", e);
            -1
        });
    }

    Directory::from_fd(dirfd)
        .and_then(|dir| {
            dir.inner.lock().create_dir(dirname);
            Ok(0)
        })
        .unwrap_or_else(|e| {
            debug!("sys_mkdirat => {}", e);
            -1
        })
}

/// Create a directory by `dirname` relatively to `dirfd`.
/// TODO: handle `mode`
// pub unsafe fn sys_fstatat(
//     dirfd: c_int,
//     pathname_p: *const c_char,
//     statbuf: *mut ctypes::stat,
//     flags: c_int,
// ) -> LinuxResult<c_int> {
//     let pathname = char_ptr_to_str(pathname_p)?;
//
//     debug!(
//         "sys_fstatat <= {} {pathname_p:p} {:?} {:#o}",
//         dirfd, pathname, flags
//     );
//     debug!("{:?}", unsafe {
//         core::slice::from_raw_parts(pathname_p, 20)
//     });
//     static mut IDX: usize = 0;
//     unsafe {
//         if IDX == 7 {
//             //panic!()
//         }
//         IDX += 1;
//     }
//
//     if pathname.starts_with('/') || dirfd == AT_FDCWD as _ {
//         let dir = CURRENT_DIR.lock().clone();
//         let file = dir.lookup(pathname)?;
//         let stat = attr2stat(file.get_attr()?);
//         unsafe { *statbuf = stat };
//         return Ok(0);
//     }
//
//     let dir: Arc<Directory> = Directory::from_fd(dirfd)?;
//     // FIXME: correct path; flags
//     let file: File = File::new(
//         dir.inner
//             .lock()
//             .open_file_at(pathname, &flags_to_options(flags, 0))?,
//         pathname.into(),
//     );
//     let stat = file.stat()?;
//     unsafe { *statbuf = stat };
//     Ok(0)
// }
pub unsafe fn sys_fstatat(
    dirfd: c_int,
    pathname_p: *const c_char,
    statbuf: *mut ctypes::stat,
    flags: c_int,
) -> LinuxResult<c_int> {
    // 将 C 字符串转换为 Rust 字符串，并处理错误
    let pathname = match char_ptr_to_str(pathname_p) {
        Ok(s) => s,
        Err(e) => {
            debug!("sys_fstatat: failed to convert pathname: {:?}", e);
            return Err(e.into()); // 转换为 LinuxError
        }
    };

    debug!(
        "sys_fstatat <= {} {pathname_p:p} {:?} {:#o}",
        dirfd, pathname, flags
    );
<<<<<<< HEAD
    if pathname.starts_with('/') {
        let dir = ROOT_DIR.clone();
        let file = dir.lookup(pathname)?;
        let stat = attr2stat(file.get_attr()?);
        unsafe { *statbuf = stat };
        return Ok(0);
    }
    if dirfd == AT_FDCWD as _ {
=======
    debug!("{:?}", unsafe {
        core::slice::from_raw_parts(pathname_p, 20)
    });

    // 处理绝对路径或当前工作目录
    if pathname.starts_with('/') || dirfd == AT_FDCWD as _ {
>>>>>>> baae0c35
        let dir = CURRENT_DIR.lock().clone();
        let file = match dir.lookup(pathname) {
            Ok(f) => f,
            Err(e) => {
                debug!("sys_fstatat: lookup failed for {}: {:?}", pathname, e);
                return Err(e.into()); // 转换为 LinuxError
            }
        };
        let attr = match file.get_attr() {
            Ok(a) => a,
            Err(e) => {
                debug!("sys_fstatat: get_attr failed for {}: {:?}", pathname, e);
                return Err(e.into()); // 转换为 LinuxError
            }
        };
        let stat = attr2stat(attr);
        unsafe { *statbuf = stat };
        return Ok(0);
    }

    // 处理相对路径
    let dir: Arc<Directory> = match Directory::from_fd(dirfd) {
        Ok(d) => d,
        Err(e) => {
            debug!("sys_fstatat: from_fd failed for dirfd {}: {:?}", dirfd, e);
            return Err(e.into()); // 转换为 LinuxError
        }
    };
    // 获取文件对象，处理 open_file_at 的 Result 返回值
    let inner_file = match dir.inner.lock().open_file_at(pathname, &flags_to_options(flags, 0)) {
        Ok(f) => f,
        Err(e) => {
            debug!("sys_fstatat: open_file_at failed for {}: {:?}", pathname, e);
            return Err(e.into()); // 转换为 LinuxError
        }
    };
    // 使用 inner_file 创建 File 实例，File::new 不返回 Result
    let file = File::new(inner_file, pathname.into());
    let stat = match file.stat() {
        Ok(s) => s,
        Err(e) => {
            debug!("sys_fstatat: stat failed for {}: {:?}", pathname, e);
            return Err(e.into()); // 转换为 LinuxError
        }
    };
    unsafe { *statbuf = stat };
    Ok(0)
}



/// Use the function to open file or directory, then add into file descriptor table.
/// First try opening files, if fails, try directory.
pub fn add_file_or_directory_fd<F, D, E>(
    open_file: F,
    open_dir: D,
    filename: &str,
    options: &OpenOptions,
) -> LinuxResult<c_int>
where
    E: Into<LinuxError>,
    F: FnOnce(&str, &OpenOptions) -> Result<axfs::fops::File, E>,
    D: FnOnce(&str, &OpenOptions) -> Result<axfs::fops::Directory, E>,
{
    if !options.has_directory() {
        match open_file(filename, options)
            .map_err(Into::into)
            .and_then(|f| File::new(f, filename.into()).add_to_fd_table())
        {
            Err(LinuxError::EISDIR) => {}
            r => return r,
        }
    }

    Directory::new(
        open_dir(filename, options).map_err(Into::into)?,
        filename.to_string(),
    )
    .add_to_fd_table()
}

/// Set the position of the file indicated by `fd`.
///
/// Return its position after seek.
pub fn sys_lseek(fd: c_int, offset: ctypes::off_t, whence: c_int) -> ctypes::off_t {
    debug!("sys_lseek <= {} {} {}", fd, offset, whence);
    syscall_body!(sys_lseek, {
        let pos = match whence {
            0 => SeekFrom::Start(offset as _),
            1 => SeekFrom::Current(offset as _),
            2 => SeekFrom::End(offset as _),
            _ => return Err(LinuxError::EINVAL),
        };
        let off = File::from_fd(fd)?.inner.lock().seek(pos)?;
        Ok(off)
    })
}

/// Get the file metadata by `path` and write into `buf`.
///
/// Return 0 if success.
pub unsafe fn sys_stat(path: *const c_char, buf: *mut ctypes::stat) -> c_int {
    let path = char_ptr_to_str(path);
    debug!("sys_stat <= {:?} {:#x}", path, buf as usize);
    syscall_body!(sys_stat, {
        if buf.is_null() {
            return Err(LinuxError::EFAULT);
        }
        let mut options = OpenOptions::new();
        options.read(true);
        let file = axfs::fops::File::open(path?, &options)?;
        let st = File::new(file, path?.to_string()).stat()?;
        unsafe { *buf = st };
        Ok(0)
    })
}

/// Get file metadata by `fd` and write into `buf`.
///
/// Return 0 if success.
pub unsafe fn sys_fstat(fd: c_int, buf: *mut ctypes::stat) -> c_int {
    debug!("sys_fstat <= {} {:#x}", fd, buf as usize);
    syscall_body!(sys_fstat, {
        if buf.is_null() {
            return Err(LinuxError::EFAULT);
        }
        unsafe { *buf = get_file_like(fd)?.stat()? };
        Ok(0)
    })
}

/// Get the metadata of the symbolic link and write into `buf`.
///
/// Return 0 if success.
pub unsafe fn sys_lstat(path: *const c_char, buf: *mut ctypes::stat) -> ctypes::ssize_t {
    let path = char_ptr_to_str(path);
    debug!("sys_lstat <= {:?} {:#x}", path, buf as usize);
    syscall_body!(sys_lstat, {
        if buf.is_null() {
            return Err(LinuxError::EFAULT);
        }
        unsafe { *buf = Default::default() }; // TODO
        Ok(0)
    })
}

///get the xattr by fd and write into 'buf'
pub fn sys_fgetxattr(fd: c_int, name: *const c_char, buf: *mut c_void, sizes: usize) -> usize {
    debug!("sys_fgetxattr <= fd: {:?}, buf: {:#x}", fd, buf as usize);
    syscall_body!(sys_fgetxattr, {
        if fd < 0 {
            debug!("Invalid file descriptor: {}", fd);
            return Err(LinuxError::EBADF);
        }
        let file = get_file_like(fd).map_err(|e| {
            debug!("Failed to get File from fd {}: {:?}", fd, e);
            LinuxError::EBADF
        })?;
        if buf.is_null() {
            return Err(LinuxError::EINVAL);
        }
        file.fgetxattr(name, buf, sizes).map_err(|e| {
            debug!("Failed to get xattr: {:?}", e);
            e
        })
    })
}
///write the buf into  the xattr by fd
pub fn sys_fsetxattr(
    fd: c_int,
    name: *const c_char,
    buf: *mut c_void,
    size: usize,
    flags: usize,
) -> usize {
    debug!("sys_fsetxattr <= fd: {:?}, buf: {:#x}", fd, buf as usize);
    syscall_body!(sys_fsetxattr, {
        if fd < 0 {
            debug!("Invalid file descriptor: {}", fd);
            return Err(LinuxError::EBADF);
        }
        let file = get_file_like(fd).map_err(|e| {
            debug!("Failed to get File from fd {}: {:?}", fd, e);
            LinuxError::EBADF
        })?;
        if buf.is_null() {
            return Err(LinuxError::EINVAL);
        }
        file.fsetxattr(name, buf, size, flags).map_err(|e| {
            debug!("Failed to set xattr: {:?}", e);
            e
        })
    })
}
/// remove the axttr by fd
pub fn sys_fremovexattr(fd: c_int, name: *const c_char) -> usize {
    debug!(
        "sys_fremovexattr <= fd: {:?}, name: {:#x}",
        fd, name as usize
    );
    syscall_body!(sys_fremovexattr, {
        if fd < 0 {
            debug!("Invalid file descriptor: {}", fd);
            return Err(LinuxError::EBADF);
        }
        let file = get_file_like(fd).map_err(|e| {
            debug!("Failed to get File from fd {}: {:?}", fd, e);
            LinuxError::EBADF
        })?;
        file.fremovexattr(name).map_err(|e| {
            debug!("Failed to remove xattr: {:?}", e);
            e // Propagate the specific error (e.g., ENOATTR)
        })?;
        Ok(0)
    })
}

pub fn sys_listxattr(fd: c_int, list: *mut c_char, size: usize) -> usize {
    debug!("sys_listxattr <= fd: {:?}, list: {:#x}", fd, list as usize);
    syscall_body!(sys_listxattr, {
        if fd < 0 {
            debug!("Invalid file descriptor: {}", fd);
            return Err(LinuxError::EBADF);
        }
        let file = get_file_like(fd).map_err(|e| {
            debug!("Failed to get File from fd {}: {:?}", fd, e);
            LinuxError::EBADF
        })?;
        file.flistxattr(list, size).map_err(|e| {
            debug!("Failed to list xattr: {:?}", e);
            e // Propagate the specific error (e.g., ENOATTR)
        })?;
        Ok(0)
    })
}

/// Get the path of the current directory.
pub fn sys_getcwd(buf: *mut c_char, size: usize) -> *mut c_char {
    debug!("sys_getcwd <= {:#x} {}", buf as usize, size);
    syscall_body!(sys_getcwd, {
        if buf.is_null() {
            return Ok(core::ptr::null::<c_char>() as _);
        }
        let dst = unsafe { core::slice::from_raw_parts_mut(buf as *mut u8, size as _) };
        let cwd = axfs::api::current_dir()?;
        let cwd = cwd.as_bytes();
        if cwd.len() < size {
            dst[..cwd.len()].copy_from_slice(cwd);
            dst[cwd.len()] = 0;
            Ok(buf)
        } else {
            Err(LinuxError::ERANGE)
        }
    })
}

/// Rename `old` to `new`
/// If new exists, it is first removed.
///
/// Return 0 if the operation succeeds, otherwise return -1.
pub fn sys_rename(old: *const c_char, new: *const c_char) -> c_int {
    syscall_body!(sys_rename, {
        let old_path = char_ptr_to_str(old)?;
        let new_path = char_ptr_to_str(new)?;
        debug!("sys_rename <= old: {:?}, new: {:?}", old_path, new_path);
        axfs::api::rename(old_path, new_path)?;
        Ok(0)
    })
}

/// Directory wrapper for `axfs::fops::Directory`.
pub struct Directory {
    inner: Mutex<axfs::fops::Directory>,
    path: String,
}

impl Directory {
    fn new(inner: axfs::fops::Directory, path: String) -> Self {
        Self {
            inner: Mutex::new(inner),
            path,
        }
    }

    fn add_to_fd_table(self) -> LinuxResult<c_int> {
        super::fd_ops::add_file_like(Arc::new(self))
    }

    /// Open a directory by `fd`.
    pub fn from_fd(fd: c_int) -> LinuxResult<Arc<Self>> {
        let f = super::fd_ops::get_file_like(fd)?;
        f.into_any()
            .downcast::<Self>()
            .map_err(|_| LinuxError::EINVAL)
    }

    /// Get the path of the directory.
    pub fn path(&self) -> &str {
        &self.path
    }
}

impl FileLike for Directory {
    fn read(&self, _buf: &mut [u8]) -> LinuxResult<usize> {
        Err(LinuxError::EBADF)
    }

    fn write(&self, _buf: &[u8]) -> LinuxResult<usize> {
        Err(LinuxError::EBADF)
    }

    /*
     *fn stat(&self) -> LinuxResult<ctypes::stat> {
     *    Err(LinuxError::EBADF)
     *}
     */

    fn stat(&self) -> LinuxResult<ctypes::stat> {
        let metadata = self.inner.lock().get_attr()?;
        let ty = metadata.file_type() as u8;
        let perm = metadata.perm().bits() as u32;
        let st_mode = ((ty as u32) << 12) | perm;
        Ok(ctypes::stat {
            st_ino: metadata.st_ino() as u64,
            st_nlink: metadata.nlink(),
            st_mode,
            st_uid: metadata.uid() as c_uint,
            st_gid: metadata.gid() as c_uint,
            st_size: metadata.size() as _,
            //st_blocks: metadata.blocks() as _,
            st_blocks: metadata.blocks() as _,
            st_blksize: 512,
            ..Default::default()
        })
    }

    fn into_any(self: Arc<Self>) -> Arc<dyn core::any::Any + Send + Sync> {
        self
    }

    fn poll(&self) -> LinuxResult<PollState> {
        Ok(PollState {
            readable: true,
            writable: false,
        })
    }

    fn set_nonblocking(&self, _nonblocking: bool) -> LinuxResult {
        Ok(())
    }

    fn fgetxattr(
        &self,
        name: *const c_char,
        buf: *mut c_void,
        buf_size: usize,
    ) -> LinuxResult<usize> {
        let name_len = get_c_string_length(name.clone());
        let data_size: *mut usize = &mut 0;
        Ok(self
            .inner
            .lock()
            .get_xattr(name, name_len, buf, buf_size, data_size)?)
    }
    fn flistxattr(&self, list: *mut c_char, size: usize) -> LinuxResult<usize> {
        let ret_size: *mut usize = &mut 0;
        self.inner.lock().list_xattr(list, size, ret_size)?;
        Ok(ret_size as usize)
    }
    fn fsetxattr(
        &self,
        name: *const c_char,
        value: *mut c_void,
        size: usize,
        flags: usize,
    ) -> LinuxResult<usize> {
        let name_len = get_c_string_length(name.clone());
        Ok(self.inner.lock().set_xattr(name, name_len, value, size)?)
    }
    fn fremovexattr(&self, name: *const c_char) -> LinuxResult<usize> {
        let name_len = get_c_string_length(name.clone());
        Ok(self.inner.lock().remove_xattr(name, name_len)?)
    }
}

/*
 *pub unsafe fn sys_getdents(
 *    dir_fd: i32,
 *    buf: *mut ctypes::dirent,
 *    count: c_int,
 *) -> LinuxResult<isize> {
 *    let dir: Arc<Directory> = Directory::from_fd(dir_fd)?;
 *    let mut curr_dent = buf;
 *    let count = count.try_into().map_err(|_| LinuxError::EINVAL)?;
 *    let mut inner = dir.inner.lock();
 *    let end = (buf as *const u8).wrapping_add(count);
 *    let dirent_size = core::mem::size_of::<ctypes::dirent>();
 *    // TODO: support file name longer than 64 bytes
 *    // 64 : sizeof [char; 64];
 *    let mut nread = 0;
 *    while (curr_dent as *const u8).wrapping_add(dirent_size + 64) < end {
 *        let mut dirent_buf = [VfsDirEntry::default()];
 *        match inner.read_dir(&mut dirent_buf) {
 *            Ok(n) if n == 0 => break,
 *            Ok(n) => nread += n,
 *            Err(_) => break,
 *        }
 *        let name = dirent_buf[0].name_as_bytes();
 *        let name = unsafe { String::from_utf8_lossy(name) };
 *        assert!(name.len() < 64);
 *        let d_reclen = core::mem::size_of::<ctypes::dirent>() + name.len() + 1;
 *        unsafe {
 *            *curr_dent = ctypes::dirent {
 *                d_ino: 1,
 *                d_off: 0,
 *                d_reclen: d_reclen as u16,
 *                d_type: dirent_buf[0].entry_type() as u8,
 *                d_name: __IncompleteArrayField::<c_char>::new(),
 *            };
 *            let mut name_ptr = (curr_dent as *mut c_char).wrapping_add(19); // offset of d_name in dirent
 *            let str_len = str_to_cstr(&name, name_ptr);
 *            // FIXME: align struct??
 *            curr_dent = name_ptr.wrapping_add(str_len) as *mut _;
 *        };
 *        // cut off d_name at `\0`
 *    }
 *
 *    return Ok(nread as isize);
 *}
 */
// pub unsafe fn sys_getdents(
//     dir_fd: i32,
//     buf: *mut ctypes::dirent,
//     count: c_int,
// ) -> LinuxResult<isize> {
//     const MAX_NAME_LEN: usize = 255; // Linux NAME_MAX
//     const DIRENT_MIN_SIZE: usize = core::mem::size_of::<ctypes::dirent>();
// 
//     let dir = Directory::from_fd(dir_fd)?;
//     let mut inner = dir.inner.lock();
// 
//     let buf_start = buf as *const u8;
//     let buf_end = buf_start.wrapping_add(count as usize);
//     let mut curr_ptr = buf as *mut u8;
//     let mut entries_written = 0;
// 
//     // Temporary buffer for directory entries
//     let mut dirent_buf = [VfsDirEntry::default(); 1];
// 
//     loop {
//         // Check remaining space (need space for struct + name + null terminator)
//         let remaining = buf_end as usize - curr_ptr as usize;
//         if remaining < DIRENT_MIN_SIZE + MAX_NAME_LEN + 1 {
//             break;
//         }
// 
//         // Read next directory entry
//         match inner.read_dir(&mut dirent_buf) {
//             Ok(0) => break, // No more entries
//             Ok(_) => (),
//             Err(e) => {
//                 if entries_written == 0 {
//                     return Err(e.into());
//                 }
//                 break;
//             }
//         }
// 
//         let entry = &dirent_buf[0];
//         let name = entry.name_as_bytes();
//         let name_len = name.len().min(MAX_NAME_LEN);
// 
//         // Calculate required space
//         let reclen = core::mem::align_of::<ctypes::dirent>()
//             .max(8)
//             .max(DIRENT_MIN_SIZE + name_len + 1);
// 
//         if (curr_ptr as usize + reclen) > buf_end as usize {
//             break;
//         }
// 
//         // Fill dirent structure
//         let dirent = curr_ptr as *mut ctypes::dirent;
//         unsafe {
//             (*dirent).d_ino = 1;
//             (*dirent).d_off = 0;
//             (*dirent).d_reclen = reclen as u16;
//             (*dirent).d_type = entry.entry_type() as u8;
// 
//             // Copy name (including null terminator)
//             let name_dst = (*dirent).d_name.as_mut_ptr();
//             core::ptr::copy_nonoverlapping(name.as_ptr(), name_dst as *mut u8, name_len);
//             *name_dst.add(name_len) = 0;
// 
//             curr_ptr = curr_ptr.add(reclen);
//         }
//         entries_written += 1;
//     }
// 
//     Ok(if entries_written > 0 {
//         (curr_ptr as usize - buf_start as usize) as isize
//     } else {
//         0
//     })
// }
pub unsafe fn sys_getdents(
    dir_fd: i32,
    buf: *mut ctypes::dirent,
    count: c_int,
) -> LinuxResult<isize> {
    const MAX_NAME_LEN: usize = 255; // Linux NAME_MAX
    const DIRENT_MIN_SIZE: usize = core::mem::size_of::<ctypes::dirent>();
    const BATCH_SIZE: usize = 128; // 大幅增加批量读取目录项数量以提高性能

    let dir = Directory::from_fd(dir_fd)?;
    let mut inner = dir.inner.lock();

    let buf_start = buf as *const u8;
    let buf_end = buf_start.wrapping_add(count as usize);
    let mut curr_ptr = buf as *mut u8;
    let mut entries_written = 0;

    // 获取当前读取进度
    let start_idx = inner.get_entry_index();

    // 使用 Vec 作为临时缓冲区
    let mut dirent_buf: Vec<VfsDirEntry> = Vec::with_capacity(BATCH_SIZE);

    // 清空之前的缓冲区内容
    dirent_buf.clear();

    // 手动填充缓冲区
    for _ in 0..BATCH_SIZE {
        dirent_buf.push(VfsDirEntry::default());
    }

    // 一次性读取大量目录项
    let num_entries = match inner.read_dir(&mut dirent_buf) {
        Ok(n) => n,
        Err(e) => {
            return if entries_written == 0 {
                Err(e.into())
            } else {
                Ok(entries_written as isize)
            };
        }
    };

    if num_entries == 0 {
        return Ok(0); // 没有更多目录项
    }

    // 重置读取进度，以便在处理过程中追踪
    inner.set_entry_index(start_idx);

    // 处理批量读取的每个目录项
    for i in 0..num_entries {
        let entry = &dirent_buf[i];
        let name = entry.name_as_bytes();
        let name_len = name.len().min(MAX_NAME_LEN);

        // 动态计算所需空间
        let reclen = (DIRENT_MIN_SIZE + name_len + 1 + 7) & !7; // 对齐到8字节

        // 检查缓冲区空间是否足够
        if (curr_ptr as usize + reclen) > buf_end as usize {
            // 空间不足，设置进度到当前位置，确保下次从这里继续读取
            inner.set_entry_index(start_idx + i);
            break;
        }

        // 填充 dirent 结构
        let dirent = curr_ptr as *mut ctypes::dirent;
        unsafe {
            (*dirent).d_ino = 1;
            (*dirent).d_off = 0;
            (*dirent).d_reclen = reclen as u16;
            (*dirent).d_type = entry.entry_type() as u8;

            // 复制文件名（包括空终止符）
            let name_dst = (*dirent).d_name.as_mut_ptr();
            core::ptr::copy_nonoverlapping(name.as_ptr(), name_dst as *mut u8, name_len);
            *name_dst.add(name_len) = 0;

            curr_ptr = curr_ptr.add(reclen);
        }
        entries_written += 1;

        // 更新进度（重要：确保即使在内部循环中也会更新进度）
        inner.set_entry_index(start_idx + i + 1);
    }

    Ok((curr_ptr as usize - buf_start as usize) as isize)
}


pub fn sys_unlink(path: *const c_char) -> LinuxResult<isize> {
    let path = char_ptr_to_str(path).map_err(|_| LinuxError::EFAULT)?;
    warn!("sys_unlink <= {:?}", path);
    remove_file(path)?;
    warn!("sys_unlink <= {:?}", path);
    Ok(0)
}
pub fn sys_unlinkat(dir_fd: i32, path: *const c_char) -> LinuxResult<isize> {
    if dir_fd < 0 {
        return sys_unlink(path);
    }
    let dir: Arc<Directory> = Directory::from_fd(dir_fd)?;
    let path = char_ptr_to_str(path).map_err(|_| LinuxError::EFAULT)?;
    dir.inner.lock().remove_file(path)?;
    Ok(0)
}

pub fn sys_mount(
    src: *const c_char,
    mnt: *const c_char,
    fstype: *const c_char,
    mntflag: usize,
) -> LinuxResult<isize> {
    debug!("mount simple return");
    Ok(0)
}

pub fn sys_umount2(mnt: *const c_char) -> LinuxResult<isize> {
    debug!("umount2 simple return");
    Ok(0)
}

pub fn parse_time(ts: &timespec, now: timeval) -> Result<Option<(u32, u32)>, LinuxError> {
    match ts.tv_nsec {
        x if x == UTIME_NOW as i64 => {
            let nsec = (now.tv_usec as i64) * 1000;
            // 检查 tv_sec 和 nsec 是否在 u32 范围内
            if now.tv_sec < 0 || now.tv_sec > u32::MAX as i64 || nsec < 0 || nsec > u32::MAX as i64
            {
                return Err(LinuxError::EINVAL);
            }
            Ok(Some((now.tv_sec as u32, nsec as u32)))
        }
        x if x == UTIME_OMIT as i64 => Ok(None),
        _ => {
            if ts.tv_nsec < 0 || ts.tv_nsec >= 1_000_000_000 {
                return Err(LinuxError::EINVAL);
            }
            // 检查 tv_sec 和 tv_nsec 是否在 u32 范围内
            if ts.tv_sec < 0 || ts.tv_sec > u32::MAX as i64 || ts.tv_nsec > u32::MAX as i64 {
                return Err(LinuxError::EINVAL);
            }
            Ok(Some((ts.tv_sec as u32, ts.tv_nsec as u32)))
        }
    }
}
fn extract_times(
    times: *const timespec,
    now: timeval,
) -> Result<(Option<(u32, u32)>, Option<(u32, u32)>), LinuxError> {
    if !times.is_null() {
        unsafe {
            let atime_result = parse_time(&*times, now)?;
            let mtime_result = parse_time(&*times.add(1), now)?;
            Ok((atime_result, mtime_result))
        }
    } else {
        let now_ts = timespec {
            tv_sec: now.tv_sec,
            tv_nsec: (now.tv_usec as i64) * 1000, // 微秒转纳秒
        };
        if now_ts.tv_nsec < 0 || now_ts.tv_nsec >= 1_000_000_000 {
            return Err(LinuxError::EINVAL);
        }
        let result = parse_time(&now_ts, now)?;
        Ok((result, result))
    }
}

pub fn sys_utimensat(
    dirfd: c_int,
    path: *const c_char,
    times: *const timespec,
    now: timeval,
    flags: c_int,
) -> LinuxResult<isize> {
    debug!("syscall sys_utimensat<={},{:?},{:?}", dirfd, path, times);
    let (atime_opt, mtime_opt) = extract_times(times, now)?;
    if !path.is_null() {
        let pathname = char_ptr_to_str(path).map_err(|_| LinuxError::EBADF)?;
        if dirfd == AT_FDCWD as i32 {
            let dir = CURRENT_DIR.lock().clone();
            let file = dir.lookup(pathname).map_err(|e| {
                debug!("lookup failed: {:?}", e);
                match e {
                    _ => LinuxError::ENOTDIR,
                }
            })?;
            if let Some((sec, nsec)) = atime_opt {
                file.set_atime(sec, nsec).map_err(|_| LinuxError::EIO)?;
            }
            if let Some((sec, nsec)) = mtime_opt {
                file.set_mtime(sec, nsec).map_err(|_| LinuxError::EIO)?;
            }
            return Ok(0);
        }
        if dirfd < 0 {
            return Err(LinuxError::EBADF);
        }
        let dir: Arc<Directory> = Directory::from_fd(dirfd).map_err(|_| LinuxError::EBADF)?;
        let file: File = File::new(
            dir.inner
                .lock()
                .open_file_at(pathname, &flags_to_options(flags, 0))
                .map_err(|e| {
                    debug!("open_file_at failed: {:?}", e);
                    match e {
                        _ => LinuxError::ENOENT,
                    }
                })?,
            pathname.into(),
        );
        if let Some((sec, nsec)) = atime_opt {
            file.set_atime(sec, nsec).map_err(|_| LinuxError::EIO)?;
        }
        if let Some((sec, nsec)) = mtime_opt {
            file.set_mtime(sec, nsec).map_err(|_| LinuxError::EIO)?;
        }
        Ok(0)
    } else {
        if dirfd < 0 {
            return Err(LinuxError::EBADF);
        }
        let file = get_file_like(dirfd).map_err(|_| LinuxError::EBADF)?;
        // if let Some((sec, nsec)) = atime_opt {
        //     file.set_atime(sec, nsec).map_err(|_| LinuxError::EIO)?;
        // }
        // if let Some((sec, nsec)) = mtime_opt {
        //     file.set_mtime(sec, nsec).map_err(|_| LinuxError::EIO)?;
        // }
        Ok(0)
    }
}<|MERGE_RESOLUTION|>--- conflicted
+++ resolved
@@ -365,7 +365,6 @@
         "sys_fstatat <= {} {pathname_p:p} {:?} {:#o}",
         dirfd, pathname, flags
     );
-<<<<<<< HEAD
     if pathname.starts_with('/') {
         let dir = ROOT_DIR.clone();
         let file = dir.lookup(pathname)?;
@@ -374,14 +373,6 @@
         return Ok(0);
     }
     if dirfd == AT_FDCWD as _ {
-=======
-    debug!("{:?}", unsafe {
-        core::slice::from_raw_parts(pathname_p, 20)
-    });
-
-    // 处理绝对路径或当前工作目录
-    if pathname.starts_with('/') || dirfd == AT_FDCWD as _ {
->>>>>>> baae0c35
         let dir = CURRENT_DIR.lock().clone();
         let file = match dir.lookup(pathname) {
             Ok(f) => f,
