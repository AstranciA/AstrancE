--- conflicted
+++ resolved
@@ -52,7 +52,6 @@
         warn!("Unsupport fremovexattr for this type");
         Ok(0)
     }
-<<<<<<< HEAD
     fn ioctl(
         &self,
         op: usize,
@@ -61,14 +60,10 @@
         arg3: usize,
         arg4: usize,
     ) -> LinuxResult<usize> {
-=======
-    fn ioctl(&self, op: usize,arg1:usize,arg2:usize,arg3:usize,arg4:usize) -> LinuxResult<usize>{
->>>>>>> baae0c35
         warn!("Unsupport ioctl for this type");
         Ok(0)
     }
 
-<<<<<<< HEAD
     fn set_mtime(&self, mtime: u32, mtime_n: u32) -> LinuxResult<usize> {
         warn!("Unsupport set_mtime for this type");
         Ok(0)
@@ -77,8 +72,6 @@
         warn!("Unsupport set_atime for this type");
         Ok(0)
     }
-=======
->>>>>>> baae0c35
 }
 
 def_resource! {
@@ -99,14 +92,11 @@
 
 /// Get a file by `fd`.
 pub fn get_file_like(fd: c_int) -> LinuxResult<Arc<dyn FileLike>> {
-    let a = FD_TABLE
+    FD_TABLE
         .read()
         .get(fd as usize)
         .cloned()
-        .ok_or(LinuxError::EBADF);
-    a.inspect(|a| {
-        warn!("asdf , {:?}", a.stat());
-    })
+        .ok_or(LinuxError::EBADF)
 }
 
 /// Add a file to the file descriptor table.
@@ -116,20 +106,17 @@
 
 /// Close a file by `fd`.
 pub fn close_file_like(fd: c_int) -> LinuxResult {
-    warn!("close :{:?}", FD_TABLE.read().ids());
     let f = FD_TABLE
         .write()
         .remove(fd as usize)
         .ok_or(LinuxError::EBADF)?;
     drop(f);
-    warn!("close :{:?}", FD_TABLE.read().ids());
     Ok(())
 }
 
 /// Close a file by `fd`.
 pub fn sys_close(fd: c_int) -> c_int {
     debug!("sys_close <= {}", fd);
-    warn!("close :{:?}", FD_TABLE.read().ids());
     // FIXME:
     /*
      *if (0..=2).contains(&fd) {
