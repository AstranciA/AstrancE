--- conflicted
+++ resolved
@@ -57,13 +57,11 @@
         warn!("Unsupport fremovexattr for this type");
         Ok(0)
     }
-<<<<<<< HEAD
     fn ioctl(&self, op: usize,arg1:usize,arg2:usize,arg3:usize,arg4:usize) -> LinuxResult<usize>{
         warn!("Unsupport ioctl for this type");
         Ok(0)
     }
 
-=======
     fn set_mtime(&self,mtime:u32,mtime_n:u32) -> LinuxResult<usize>{
         warn!("Unsupport set_mtime for this type");
         Ok(0)
@@ -72,7 +70,6 @@
         warn!("Unsupport set_atime for this type");
         Ok(0)
     }
->>>>>>> 51140792
 }
 
 def_resource! {
